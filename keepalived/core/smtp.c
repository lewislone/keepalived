--- conflicted
+++ resolved
@@ -39,11 +39,8 @@
 #ifdef _WITH_LVS_
 #include "check_api.h"
 #endif
-<<<<<<< HEAD
-#include "main.h"
-#include "parser.h"
-=======
->>>>>>> 527ceab3
+//#include "main.h"
+//#include "parser.h"
 
 /* SMTP FSM definition */
 static int connection_error(thread_t *);
@@ -619,8 +616,6 @@
 smtp_alert(smtp_msg_t msg_type, void* data, const char *subject, const char *body)
 {
 	smtp_t *smtp;
-<<<<<<< HEAD
-	size_t cur_len;
 #ifdef _WITH_VRRP_
 	vrrp_t *vrrp;
 	vrrp_sgroup_t *vgroup;
@@ -629,8 +624,6 @@
 	checker_t *checker;
 	virtual_server_t *vs;
 #endif
-=======
->>>>>>> 527ceab3
 
 	/* Only send mail if email specified */
 	if (!LIST_ISEMPTY(global_data->email) && global_data->smtp_server.ss_family != 0) {
