/*
 * Soft:        Keepalived is a failover program for the LVS project
 *              <www.linuxvirtualserver.org>. It monitor & manipulate
 *              a loadbalanced server pool using multi-layer checks.
 *
 * Part:        Main program structure.
 *
 * Author:      Alexandre Cassen, <acassen@linux-vs.org>
 *
 *              This program is distributed in the hope that it will be useful,
 *              but WITHOUT ANY WARRANTY; without even the implied warranty of
 *              MERCHANTABILITY or FITNESS FOR A PARTICULAR PURPOSE.
 *              See the GNU General Public License for more details.
 *
 *              This program is free software; you can redistribute it and/or
 *              modify it under the terms of the GNU General Public License
 *              as published by the Free Software Foundation; either version
 *              2 of the License, or (at your option) any later version.
 *
 * Copyright (C) 2001-2012 Alexandre Cassen, <acassen@gmail.com>
 */

#include "config.h"

#include <stdlib.h>
#include <sys/utsname.h>
#include <sys/resource.h>
#include <stdbool.h>
#ifdef HAVE_SIGNALFD
#include <sys/signalfd.h>
#endif
#include <errno.h>
#include <signal.h>
#include <fcntl.h>
#include <sys/wait.h>
#include <sys/stat.h>
#include <unistd.h>
#include <getopt.h>

#include "main.h"
#include "daemon.h"
#include "config.h"
#include "git-commit.h"
#include "signals.h"
#include "pidfile.h"
#include "bitops.h"
#include "logger.h"
#include "parser.h"
#include "notify.h"
#include "utils.h"
#ifdef _WITH_LVS_
#include "check_parser.h"
#include "check_daemon.h"
#endif
#ifdef _WITH_VRRP_
#include "vrrp_daemon.h"
#include "vrrp_parser.h"
#include "vrrp_if.h"
#endif
#include "global_parser.h"
#if HAVE_DECL_CLONE_NEWNET
#include "namespaces.h"
#endif
#include "scheduler.h"
#include "keepalived_netlink.h"
#include "git-commit.h"

#define	LOG_FACILITY_MAX	7
#define	VERSION_STRING		PACKAGE_NAME " v" PACKAGE_VERSION " (" GIT_DATE ")"
#define COPYRIGHT_STRING	"Copyright(C) 2001-" GIT_YEAR " Alexandre Cassen, <acassen@gmail.com>"
#define BUILD_OPTIONS		CONFIGURATION_OPTIONS

#define CHILD_WAIT_SECS	5

/* global var */
const char *version_string = VERSION_STRING;		/* keepalived version */
char *conf_file = KEEPALIVED_CONFIG_FILE;		/* Configuration file */
int log_facility = LOG_DAEMON;				/* Optional logging facilities */
bool reload;						/* Set during a reload */
char *main_pidfile;					/* overrule default pidfile */
static bool free_main_pidfile;
#ifdef _WITH_LVS_
pid_t checkers_child = -1;				/* Healthcheckers child process ID */
char *checkers_pidfile;					/* overrule default pidfile */
static bool free_checkers_pidfile;
#endif
#ifdef _WITH_VRRP_
pid_t vrrp_child = -1;					/* VRRP child process ID */
char *vrrp_pidfile;					/* overrule default pidfile */
static bool free_vrrp_pidfile;
#endif
unsigned long daemon_mode;				/* VRRP/CHECK subsystem selection */
#ifdef _WITH_SNMP_
bool snmp;						/* Enable SNMP support */
const char *snmp_socket;				/* Socket to use for SNMP agent */
#endif
static char *syslog_ident;				/* syslog ident if not default */
char *instance_name;					/* keepalived instance name */
bool use_pid_dir;					/* Put pid files in /var/run/keepalived or @localstatedir@/run/keepalived */
uid_t default_script_uid;				/* Default user/group for script execution */
gid_t default_script_gid;
unsigned os_major;					/* Kernel version */
unsigned os_minor;
unsigned os_release;

#if HAVE_DECL_CLONE_NEWNET
char *network_namespace;				/* The network namespace we are running in */
bool namespace_with_ipsets;				/* Override for using namespaces and ipsets with Linux < 3.13 */
static char *override_namespace;			/* If namespace specified on command line */
#endif

/* Log facility table */
static struct {
	int facility;
} LOG_FACILITY[LOG_FACILITY_MAX + 1] = {
	{LOG_LOCAL0}, {LOG_LOCAL1}, {LOG_LOCAL2}, {LOG_LOCAL3},
	{LOG_LOCAL4}, {LOG_LOCAL5}, {LOG_LOCAL6}, {LOG_LOCAL7}
};

/* Control producing core dumps */
static bool set_core_dump_pattern = false;
static bool create_core_dump = false;
static const char *core_dump_pattern = "core";
static char *orig_core_dump_pattern = NULL;

#ifdef _TIMER_DEBUG_
extern void print_smtp_addresses(void);
extern void print_check_daemon_addresses(void);
extern void print_check_dns_addresses(void);
extern void print_check_http_addresses(void);
extern void print_check_misc_addresses(void);
extern void print_check_smtp_addresses(void);
extern void print_check_tcp_addresses(void);
#ifdef _WITH_DBUS_
extern void print_vrrp_dbus_addresses(void);
#endif
extern void print_vrrp_if_addresses(void);
extern void print_vrrp_netlink_addresses(void);
extern void print_vrrp_daemon_addresses(void);
extern void print_check_ssl_addresses(void);
extern void print_vrrp_scheduler_addresses(void);

void global_print(void)
{
	print_smtp_addresses();
	print_check_daemon_addresses();
	print_check_dns_addresses();
	print_check_http_addresses();
	print_check_misc_addresses();
	print_check_smtp_addresses();
	print_check_tcp_addresses();
#ifdef _WITH_DBUS_
	print_vrrp_dbus_addresses();
#endif
	print_vrrp_if_addresses();
	print_vrrp_netlink_addresses();
	print_vrrp_daemon_addresses();
	print_check_ssl_addresses();
	print_vrrp_scheduler_addresses();
}
#endif

void
free_parent_mallocs_startup(bool am_child)
{
	if (am_child) {
#if HAVE_DECL_CLONE_NEWNET
		free_dirname();
#endif
#ifndef _MEM_CHECK_LOG_
		FREE_PTR(syslog_ident);
#else
		free(syslog_ident);
#endif

		if (orig_core_dump_pattern)
			FREE_PTR(orig_core_dump_pattern);
	}

	if (free_main_pidfile) {
		FREE_PTR(main_pidfile);
		free_main_pidfile = false;
	}
}

void
free_parent_mallocs_exit(void)
{
#if HAVE_DECL_CLONE_NEWNET
	FREE_PTR(network_namespace);
#endif

#ifdef _WITH_VRRP_
	if (free_vrrp_pidfile)
		FREE_PTR(vrrp_pidfile);
#endif
#ifdef _WITH_LVS_
	if (free_checkers_pidfile)
		FREE_PTR(checkers_pidfile);
#endif

	FREE_PTR(instance_name);
	FREE_PTR(config_id);
}

char *
make_syslog_ident(const char* name)
{
	size_t ident_len = strlen(name) + 1;
	char *ident;

#if HAVE_DECL_CLONE_NEWNET
	if (network_namespace)
		ident_len += strlen(network_namespace) + 1;
#endif
	if (instance_name)
		ident_len += strlen(instance_name) + 1;

	/* If we are writing MALLOC/FREE info to the log, we have
	 * trouble FREEing the syslog_ident */
#ifndef _MEM_CHECK_LOG_
	ident = MALLOC(ident_len);
#else
	ident = malloc(ident_len);
#endif

	if (!ident)
		return NULL;

	strcpy(ident, name);
#if HAVE_DECL_CLONE_NEWNET
	if (network_namespace) {
		strcat(ident, "_");
			strcat(ident, network_namespace);
		}
#endif
	if (instance_name) {
		strcat(ident, "_");
		strcat(ident, instance_name);
	}

	return ident;
}

static char *
make_pidfile_name(const char* start, const char* instance, const char* extn)
{
	size_t len;
	char *name;

	len = strlen(start) + 1;
	if (instance)
		len += strlen(instance) + 1;
	if (extn)
		len += strlen(extn);

	name = MALLOC(len);
	if (!name) {
		log_message(LOG_INFO, "Unable to make pidfile name for %s", start);
		return NULL;
	}

	strcpy(name, start);
	if (instance) {
		strcat(name, "_");
		strcat(name, instance);
	}
	if (extn)
		strcat(name, extn);

	return name;
}

static bool
find_keepalived_child(pid_t pid, char const **prog_name)
{
#ifdef _WITH_LVS_
	if (pid == checkers_child) {
		*prog_name = PROG_CHECK;
		return true;
	}
#endif
#ifdef _WITH_VRRP_
	if (pid == vrrp_child) {
		*prog_name = PROG_VRRP;
		return true;
	}
#endif
	return false;
}

#if HAVE_DECL_CLONE_NEWNET
static vector_t *
global_init_keywords(void)
{
	/* global definitions mapping */
	init_global_keywords(false);

#ifdef _WITH_VRRP_
	init_vrrp_keywords(false);
#endif
#ifdef _WITH_LVS_
	init_check_keywords(false);
#endif

	return keywords;
}

static void
read_config_file(void)
{
	init_data(conf_file, global_init_keywords);
}
#endif

/* Daemon stop sequence */
static void
stop_keepalived(void)
{
#ifndef _DEBUG_
	/* Just cleanup memory & exit */
	signal_handler_destroy();
	thread_destroy_master(master);

#ifdef _WITH_VRRP_
	if (__test_bit(DAEMON_VRRP, &daemon_mode))
		pidfile_rm(vrrp_pidfile);
#endif

#ifdef _WITH_LVS_
	if (__test_bit(DAEMON_CHECKERS, &daemon_mode))
		pidfile_rm(checkers_pidfile);
#endif

	pidfile_rm(main_pidfile);
#endif
}

/* Daemon init sequence */
static void
start_keepalived(void)
{
#ifdef _WITH_LVS_
	/* start healthchecker child */
	if (__test_bit(DAEMON_CHECKERS, &daemon_mode))
		start_check_child();
#endif
#ifdef _WITH_VRRP_
	/* start vrrp child */
	if (__test_bit(DAEMON_VRRP, &daemon_mode))
		start_vrrp_child();
#endif
}

/* SIGHUP/USR1/USR2 handler */
#ifndef _DEBUG_
static void
propogate_signal(__attribute__((unused)) void *v, int sig)
{
	bool unsupported_change = false;

	if (sig == SIGHUP) {
		/* Make sure there isn't an attempt to change the network namespace or instance name */
#if HAVE_DECL_CLONE_NEWNET
		char *old_network_namespace = network_namespace;
		network_namespace = NULL;
#endif
		char *old_instance_name = instance_name;
		instance_name = NULL;

		/* The only parameters handled are net_namespace and instance_name */
		read_config_file();

#if HAVE_DECL_CLONE_NEWNET
		if (!!old_network_namespace != !!network_namespace ||
		    (network_namespace && strcmp(old_network_namespace, network_namespace))) {
			log_message(LOG_INFO, "Cannot change network namespace at a reload - please restart %s", PACKAGE);
			unsupported_change = true;
		}
		FREE_PTR(network_namespace);
		network_namespace = old_network_namespace;
#endif

		if (!!old_instance_name != !!instance_name ||
		    (instance_name && strcmp(old_instance_name, instance_name))) {
			log_message(LOG_INFO, "Cannot change instance name at a reload - please restart %s", PACKAGE);
			unsupported_change = true;
		}
		FREE_PTR(instance_name);
		instance_name = old_instance_name;

		if (unsupported_change)
			return;
	}

	/* Signal child process */
#ifdef _WITH_VRRP_
	if (vrrp_child > 0)
		kill(vrrp_child, sig);
#endif
#ifdef _WITH_LVS_
	if (checkers_child > 0 && sig == SIGHUP)
		kill(checkers_child, sig);
#endif
}

/* Terminate handler */
static void
sigend(__attribute__((unused)) void *v, __attribute__((unused)) int sig)
{
	int status;
	int ret;
	int wait_count = 0;
	struct timeval start_time, now;
#ifdef HAVE_SIGNALFD
	struct timeval timeout = {
		.tv_sec = CHILD_WAIT_SECS,
		.tv_usec = 0
	};
	int signal_fd = signal_rfd();
	fd_set read_set;
	struct signalfd_siginfo siginfo;
	sigset_t sigmask;
#else
	sigset_t old_set, child_wait;
	struct timespec timeout = {
		.tv_sec = CHILD_WAIT_SECS,
		.tv_nsec = 0
	};
#endif

	/* register the terminate thread */
	thread_add_terminate_event(master);

	log_message(LOG_INFO, "Stopping");

#ifdef HAVE_SIGNALFD
	/* We only want to receive SIGCHLD now */
	sigemptyset(&sigmask);
	sigaddset(&sigmask, SIGCHLD);
	signalfd(signal_fd, &sigmask, 0);
	FD_ZERO(&read_set);
#else
	sigprocmask(0, NULL, &old_set);
	if (!sigismember(&old_set, SIGCHLD)) {
		sigemptyset(&child_wait);
		sigaddset(&child_wait, SIGCHLD);
		sigprocmask(SIG_BLOCK, &child_wait, NULL);
	}
#endif

#ifdef _WITH_VRRP_
	if (vrrp_child > 0) {
		kill(vrrp_child, SIGTERM);
		wait_count++;
	}
#endif
#ifdef _WITH_LVS_
	if (checkers_child > 0) {
		kill(checkers_child, SIGTERM);
		wait_count++;
	}
#endif

	gettimeofday(&start_time, NULL);
	while (wait_count) {
#ifdef HAVE_SIGNALFD
		FD_SET(signal_fd, &read_set);
		ret = select(signal_fd + 1, &read_set, NULL, NULL, &timeout);
		if (ret == 0)
			break;
		if (ret == -1) {
			if (errno == EINTR)
				continue;

			log_message(LOG_INFO, "Terminating select returned errno %d", errno);
			break;
		}

		if (!FD_ISSET(signal_fd, &read_set)) {
			log_message(LOG_INFO, "Terminating select did not return select_fd");
			continue;
		}

		if (read(signal_fd, &siginfo, sizeof(siginfo)) != sizeof(siginfo)) {
			log_message(LOG_INFO, "Terminating signal read did not read entire siginfo");
			break;
		}

		status = siginfo.ssi_code == CLD_EXITED ? W_EXITCODE(siginfo.ssi_status, 0) :
			 siginfo.ssi_code == CLD_KILLED ? W_EXITCODE(0, siginfo.ssi_status) :
							   WCOREFLAG;

#ifdef _WITH_VRRP_
		if (vrrp_child > 0 && vrrp_child == (pid_t)siginfo.ssi_pid) {
			report_child_status(status, vrrp_child, PROG_VRRP);
			wait_count--;
		}
#endif

#ifdef _WITH_LVS_
		if (checkers_child > 0 && checkers_child == (pid_t)siginfo.ssi_pid) {
			report_child_status(status, checkers_child, PROG_CHECK);
			wait_count--;
		}
#endif
#else
		ret = sigtimedwait(&child_wait, NULL, &timeout);
		if (ret == -1) {
			if (errno == EINTR)
				continue;
			if (errno == EAGAIN)
				break;
		}

#ifdef _WITH_VRRP_
		if (vrrp_child > 0 && vrrp_child == waitpid(vrrp_child, &status, WNOHANG)) {
			report_child_status(status, vrrp_child, PROG_VRRP);
			wait_count--;
		}
#endif

#ifdef _WITH_LVS_
		if (checkers_child > 0 && checkers_child == waitpid(checkers_child, &status, WNOHANG)) {
			report_child_status(status, checkers_child, PROG_CHECK);
			wait_count--;
		}
#endif
#endif

		if (wait_count) {
			gettimeofday(&now, NULL);
			timeout.tv_sec = CHILD_WAIT_SECS - (now.tv_sec - start_time.tv_sec);
#ifdef HAVE_SIGNALFD
			timeout.tv_usec = (start_time.tv_usec - now.tv_usec);
			if (timeout.tv_usec < 0) {
				timeout.tv_usec += 1000000L;
				timeout.tv_sec--;
			}
#else
			timeout.tv_nsec = (start_time.tv_usec - now.tv_usec) * 1000;
			if (timeout.tv_nsec < 0) {
				timeout.tv_nsec += 1000000000L;
				timeout.tv_sec--;
			}
#endif
			if (timeout.tv_sec < 0)
				break;
		}
	}

#ifndef HAVE_SIGNALFD
	if (!sigismember(&old_set, SIGCHLD))
		sigprocmask(SIG_UNBLOCK, &child_wait, NULL);
#endif
}

/* Initialize signal handler */
static void
signal_init(void)
{
	signal_handler_init();
	signal_set(SIGHUP, propogate_signal, NULL);
	signal_set(SIGUSR1, propogate_signal, NULL);
	signal_set(SIGUSR2, propogate_signal, NULL);
	signal_set(SIGINT, sigend, NULL);
	signal_set(SIGTERM, sigend, NULL);
	signal_ignore(SIGPIPE);
}
#endif

/* To create a core file when abrt is running (a RedHat distribution),
 * and keepalived isn't installed from an RPM package, edit the file
 * “/etc/abrt/abrt.conf”, and change the value of the field
 * “ProcessUnpackaged” to “yes”.
 *
 * Alternatively, use the -M command line option. */
static void
update_core_dump_pattern(const char *pattern_str)
{
	int fd;
	bool initialising = (orig_core_dump_pattern == NULL);

	/* CORENAME_MAX_SIZE in kernel source include/linux/binfmts.h defines
	 * the maximum string length, * see core_pattern[CORENAME_MAX_SIZE] in
	 * fs/coredump.c. Currently (Linux 4.10) defines it to be 128, but the
	 * definition is not exposed to user-space. */
#define	CORENAME_MAX_SIZE	128

	if (initialising)
		orig_core_dump_pattern = MALLOC(CORENAME_MAX_SIZE);

	fd = open ("/proc/sys/kernel/core_pattern", O_RDWR);

	if (fd == -1 ||
	    ( initialising && read(fd, orig_core_dump_pattern, CORENAME_MAX_SIZE - 1) == -1) ||
	    write(fd, pattern_str, strlen(pattern_str)) == -1) {
		log_message(LOG_INFO, "Unable to read/write core_pattern");

		if (fd != -1)
			close(fd);

		FREE(orig_core_dump_pattern);
		orig_core_dump_pattern = NULL;

		return;
	}

	close(fd);

	if (!initialising) {
		FREE(orig_core_dump_pattern);
		orig_core_dump_pattern = NULL;
	}
}

static void
core_dump_init(void)
{
	struct rlimit rlim;

	if (set_core_dump_pattern) {
		/* If we set the core_pattern here, we will attempt to restore it when we
		 * exit. This will be fine if it is a child of ours that core dumps, 
		 * but if we ourself core dump, then the core_pattern will not be restored */
		update_core_dump_pattern(core_dump_pattern);
	}

	if (create_core_dump) {
		rlim.rlim_cur = RLIM_INFINITY;
		rlim.rlim_max = RLIM_INFINITY;

		if (setrlimit(RLIMIT_CORE, &rlim) == -1)
			log_message(LOG_INFO, "Failed to set core file size");
	}
}
		
/* Usage function */
static void
usage(const char *prog)
{
	fprintf(stderr, "Usage: %s [OPTION...]\n", prog);
	fprintf(stderr, "  -f, --use-file=FILE          Use the specified configuration file\n");
#if defined _WITH_VRRP_ && defined _WITH_LVS_
	fprintf(stderr, "  -P, --vrrp                   Only run with VRRP subsystem\n");
	fprintf(stderr, "  -C, --check                  Only run with Health-checker subsystem\n");
#endif
	fprintf(stderr, "  -l, --log-console            Log messages to local console\n");
	fprintf(stderr, "  -D, --log-detail             Detailed log messages\n");
	fprintf(stderr, "  -S, --log-facility=[0-7]     Set syslog facility to LOG_LOCAL[0-7]\n");
#ifdef _WITH_VRRP_
	fprintf(stderr, "  -X, --release-vips           Drop VIP on transition from signal.\n");
	fprintf(stderr, "  -V, --dont-release-vrrp      Don't remove VRRP VIPs and VROUTEs on daemon stop\n");
#endif
#ifdef _WITH_LVS_
	fprintf(stderr, "  -I, --dont-release-ipvs      Don't remove IPVS topology on daemon stop\n");
#endif
	fprintf(stderr, "  -R, --dont-respawn           Don't respawn child processes\n");
	fprintf(stderr, "  -n, --dont-fork              Don't fork the daemon process\n");
	fprintf(stderr, "  -d, --dump-conf              Dump the configuration data\n");
	fprintf(stderr, "  -p, --pid=FILE               Use specified pidfile for parent process\n");
#ifdef _WITH_VRRP_
	fprintf(stderr, "  -r, --vrrp_pid=FILE          Use specified pidfile for VRRP child process\n");
#endif
#ifdef _WITH_LVS_
	fprintf(stderr, "  -c, --checkers_pid=FILE      Use specified pidfile for checkers child process\n");
	fprintf(stderr, "  -a, --address-monitoring     Report all address additions/deletions notified via netlink\n");
#endif
#ifdef _WITH_SNMP_
	fprintf(stderr, "  -x, --snmp                   Enable SNMP subsystem\n");
	fprintf(stderr, "  -A, --snmp-agent-socket=FILE Use the specified socket for master agent\n");
#endif
#if HAVE_DECL_CLONE_NEWNET
	fprintf(stderr, "  -s, --namespace=NAME         Run in network namespace NAME (overrides config)\n");
#endif
	fprintf(stderr, "  -m, --core-dump              Produce core dump if terminate abnormally\n");
	fprintf(stderr, "  -M, --core-dump-pattern=PATN Also set /proc/sys/kernel/core_pattern to PATN (default 'core')\n");
#ifdef _MEM_CHECK_LOG_
	fprintf(stderr, "  -L, --mem-check-log          Log malloc/frees to syslog\n");
#endif
	fprintf(stderr, "  -i, --config_id id           Skip any configuration lines beginning '@' that don't match id\n");
	fprintf(stderr, "  -v, --version                Display the version number\n");
	fprintf(stderr, "  -h, --help                   Display this help message\n");
}

/* Command line parser */
static bool
parse_cmdline(int argc, char **argv)
{
	int c;
	bool reopen_log = false;

	struct option long_options[] = {
		{"use-file",          required_argument, 0, 'f'},
#if defined _WITH_VRRP_ && defined _WITH_LVS_
		{"vrrp",              no_argument,       0, 'P'},
		{"check",             no_argument,       0, 'C'},
#endif
		{"log-console",       no_argument,       0, 'l'},
		{"log-detail",        no_argument,       0, 'D'},
		{"log-facility",      required_argument, 0, 'S'},
#ifdef _WITH_VRRP_
		{"release-vips",      no_argument,       0, 'X'},
		{"dont-release-vrrp", no_argument,       0, 'V'},
#endif
#ifdef _WITH_LVS_
		{"dont-release-ipvs", no_argument,       0, 'I'},
#endif
		{"dont-respawn",      no_argument,       0, 'R'},
		{"dont-fork",         no_argument,       0, 'n'},
		{"dump-conf",         no_argument,       0, 'd'},
		{"pid",               required_argument, 0, 'p'},
#ifdef _WITH_VRRP_
		{"vrrp_pid",          required_argument, 0, 'r'},
#endif
#ifdef _WITH_LVS_
		{"checkers_pid",      required_argument, 0, 'c'},
		{"address-monitoring",no_argument,       0, 'a'},
#endif
#ifdef _WITH_SNMP_
		{"snmp",              no_argument,       0, 'x'},
		{"snmp-agent-socket", required_argument, 0, 'A'},
#endif
		{"core-dump",         no_argument,       0, 'm'},
		{"core-dump-pattern", optional_argument, 0, 'M'},
#ifdef _MEM_CHECK_LOG_
		{"mem-check-log",     no_argument,       0, 'L'},
#endif
#if HAVE_DECL_CLONE_NEWNET
		{"namespace",         required_argument, 0, 's'},
#endif	
		{"config-id",         required_argument, 0, 'i'},
		{"version",           no_argument,       0, 'v'},
		{"help",              no_argument,       0, 'h'},
		{0, 0, 0, 0}
	};

	while ((c = getopt_long(argc, argv, "vhlndDRS:f:p:i:mM"
#if defined _WITH_VRRP_ && defined _WITH_LVS_
					    "PC"
#endif
#ifdef _WITH_VRRP_ 
					    "r:VX"
#endif
#ifdef _WITH_LVS_
					    "ac:I"
#endif
#ifdef _WITH_SNMP_
					    "xA:"
#endif
#ifdef _MEM_CHECK_LOG_
					    "L"
#endif
#if HAVE_DECL_CLONE_NEWNET
					    "s:"
#endif
				, long_options, NULL)) != EOF) {
		switch (c) {
		case 'v':
			fprintf(stderr, "%s", version_string);
#ifdef GIT_COMMIT
			fprintf(stderr, ", git commit %s", GIT_COMMIT);
#endif
			fprintf(stderr, "\n\n%s\n\n", COPYRIGHT_STRING);
			fprintf(stderr, "Build options: %s\n", BUILD_OPTIONS);
			exit(0);
			break;
		case 'h':
			usage(argv[0]);
			exit(0);
			break;
		case 'l':
			__set_bit(LOG_CONSOLE_BIT, &debug);
			reopen_log = true;
			break;
		case 'n':
			__set_bit(DONT_FORK_BIT, &debug);
			break;
		case 'd':
			__set_bit(DUMP_CONF_BIT, &debug);
			break;
#ifdef _WITH_VRRP_
		case 'V':
			__set_bit(DONT_RELEASE_VRRP_BIT, &debug);
			break;
#endif
#ifdef _WITH_LVS_
		case 'I':
			__set_bit(DONT_RELEASE_IPVS_BIT, &debug);
			break;
#endif
		case 'D':
			__set_bit(LOG_DETAIL_BIT, &debug);
			break;
		case 'R':
			__set_bit(DONT_RESPAWN_BIT, &debug);
			break;
#ifdef _WITH_VRRP_
		case 'X':
			__set_bit(RELEASE_VIPS_BIT, &debug);
			break;
#endif
		case 'S':
			log_facility = LOG_FACILITY[atoi(optarg)].facility;
			reopen_log = true;
			break;
		case 'f':
			conf_file = optarg;
			break;
#if defined _WITH_VRRP_ && defined _WITH_LVS_
		case 'P':
			daemon_mode = 0;
			__set_bit(DAEMON_VRRP, &daemon_mode);
			break;
		case 'C':
			daemon_mode = 0;
			__set_bit(DAEMON_CHECKERS, &daemon_mode);
			break;
#endif
		case 'p':
			main_pidfile = optarg;
			break;
#ifdef _WITH_LVS_
		case 'c':
			checkers_pidfile = optarg;
			break;
		case 'a':
			__set_bit(LOG_ADDRESS_CHANGES, &debug);
			break;
#endif
#ifdef _WITH_VRRP_
		case 'r':
			vrrp_pidfile = optarg;
			break;
#endif
#ifdef _WITH_SNMP_
		case 'x':
			snmp = 1;
			break;
		case 'A':
			snmp_socket = optarg;
			break;
#endif
		case 'M':
			set_core_dump_pattern = true;
			if (optarg && optarg[0])
				core_dump_pattern = optarg;
		case 'm':
			create_core_dump = true;
			break;
#ifdef _MEM_CHECK_LOG_
		case 'L':
			__set_bit(MEM_CHECK_LOG_BIT, &debug);
			break;
#endif
#if HAVE_DECL_CLONE_NEWNET
		case 's':
			override_namespace = MALLOC(strlen(optarg) + 1);
			strcpy(override_namespace, optarg);
			break;
#endif
		case 'i':
			FREE_PTR(config_id);
			config_id = MALLOC(strlen(optarg) + 1);
			strcpy(config_id, optarg);
			break;
		default:
			exit(0);
			break;
		}
	}

	if (optind < argc) {
		printf("Unexpected argument(s): ");
		while (optind < argc)
			printf("%s ", argv[optind++]);
		printf("\n");
	}

	return reopen_log;
}

/* Entry point */
int
keepalived_main(int argc, char **argv)
{
	bool report_stopped = true;
	struct utsname uname_buf;
	char *end;
	long buf_len;

	/* Init debugging level */
	debug = 0;

	/* We are the parent process */
	prog_type = PROG_TYPE_PARENT;

	/* We are the parent process */
	prog_type = PROG_TYPE_PARENT;

	/* Initialise pointer to child finding function */
	set_child_finder(find_keepalived_child);

	/* Initialise daemon_mode */
#ifdef _WITH_VRRP_
	__set_bit(DAEMON_VRRP, &daemon_mode);
#endif
#ifdef _WITH_LVS_
	__set_bit(DAEMON_CHECKERS, &daemon_mode);
#endif

	/* Open log with default settings so we can log initially */
	openlog(PACKAGE_NAME, LOG_PID, log_facility);

#ifdef _MEM_CHECK_
	mem_log_init(PACKAGE_NAME, "Parent process");
#endif

	/*
	 * Parse command line and set debug level.
	 * bits 0..7 reserved by main.c
	 */
	if (parse_cmdline(argc, argv)) {
		closelog();
		openlog(PACKAGE_NAME, LOG_PID | ((__test_bit(LOG_CONSOLE_BIT, &debug)) ? LOG_CONS : 0) , log_facility);
	}

	if (__test_bit(LOG_CONSOLE_BIT, &debug))
		enable_console_log();

#ifdef GIT_COMMIT
	log_message(LOG_INFO, "Starting %s, git commit %s", version_string, GIT_COMMIT);
#else
	log_message(LOG_INFO, "Starting %s", version_string);
#endif

	/* Handle any core file requirements */
	core_dump_init();

	netlink_set_recv_buf_size();

<<<<<<< HEAD
	set_default_script_user();

=======
>>>>>>> 17c94547
	/* Get buffer length needed for getpwnam_r/getgrnam_r */
	if ((buf_len = sysconf(_SC_GETPW_R_SIZE_MAX)) == -1)
		getpwnam_buf_len = 1024;	/* A safe default if no value is returned */
	else
		getpwnam_buf_len = (size_t)buf_len;
	if ((buf_len = sysconf(_SC_GETGR_R_SIZE_MAX)) != -1 &&
	    (size_t)buf_len > getpwnam_buf_len)
		getpwnam_buf_len = (size_t)buf_len;

	set_default_script_user(&default_script_uid, &default_script_gid);

	/* Some functionality depends on kernel version, so get the version here */
	if (uname(&uname_buf))
		log_message(LOG_INFO, "Unable to get uname() information - error %d", errno);
	else {
		os_major = (unsigned)strtoul(uname_buf.release, &end, 10);
		if (*end != '.')
			os_major = 0;
		else {
			os_minor = (unsigned)strtoul(end + 1, &end, 10);
			if (*end != '.')
				os_major = 0;
			else {
				os_release = (unsigned)strtoul(end + 1, &end, 10);
				if (*end && *end != '-')
					os_major = 0;
			}
		}
		if (!os_major)
			log_message(LOG_INFO, "Unable to parse kernel version %s", uname_buf.release);

		/* config_id defaults to hostname */
		if (!config_id) {
			end = strchrnul(uname_buf.nodename, '.');
			config_id = MALLOC(end - uname_buf.nodename + 1);
			strncpy(config_id, uname_buf.nodename, end - uname_buf.nodename);
			config_id[end - uname_buf.nodename] = '\0';
		}
	}

	/* Check we can read the configuration file(s).
	   NOTE: the working directory will be / if we
	   forked, but will be the current working directory
	   when keepalived was run if we haven't forked.
	   This means that if any config file names are not
	   absolute file names, the behaviour will be different
	   depending on whether we forked or not. */
	if (!check_conf_file(conf_file))
		goto end;

	read_config_file();

#if HAVE_DECL_CLONE_NEWNET
	if (override_namespace) {
		if (network_namespace) {
			log_message(LOG_INFO, "Overriding config net_namespace '%s' with command line namespace '%s'", network_namespace, override_namespace);
			FREE(network_namespace);
		}
		network_namespace = override_namespace;
		override_namespace = NULL;
	}
#endif

	if (instance_name
#if HAVE_DECL_CLONE_NEWNET
			  || network_namespace
#endif
					      ) {
		if ((syslog_ident = make_syslog_ident(PACKAGE_NAME))) {
			log_message(LOG_INFO, "Changing syslog ident to %s", syslog_ident);
			closelog();
			openlog(syslog_ident, LOG_PID | ((__test_bit(LOG_CONSOLE_BIT, &debug)) ? LOG_CONS : 0), log_facility);
		}
		else
			log_message(LOG_INFO, "Unable to change syslog ident");

		use_pid_dir = true;
	}

#ifdef _TIMER_DEBUG_
	global_print();
#endif

	if (use_pid_dir) {
		/* Create the directory for pid files */
		create_pid_dir();
	}

#if HAVE_DECL_CLONE_NEWNET
	if (network_namespace) {
		if (network_namespace && !set_namespaces(network_namespace)) {
			log_message(LOG_ERR, "Unable to set network namespace %s - exiting", network_namespace);
			goto end;
		}
	}
#endif

	if (instance_name) {
		if (!main_pidfile && (main_pidfile = make_pidfile_name(KEEPALIVED_PID_DIR KEEPALIVED_PID_FILE, instance_name, PID_EXTENSION)))
			free_main_pidfile = true;
#ifdef _WITH_LVS_
		if (!checkers_pidfile && (checkers_pidfile = make_pidfile_name(KEEPALIVED_PID_DIR CHECKERS_PID_FILE, instance_name, PID_EXTENSION)))
			free_checkers_pidfile = true;
#endif
#ifdef _WITH_VRRP_
		if (!vrrp_pidfile && (vrrp_pidfile = make_pidfile_name(KEEPALIVED_PID_DIR VRRP_PID_FILE, instance_name, PID_EXTENSION)))
			free_vrrp_pidfile = true;
#endif
	}

	if (use_pid_dir) {
		if (!main_pidfile)
			main_pidfile = KEEPALIVED_PID_DIR KEEPALIVED_PID_FILE PID_EXTENSION;
#ifdef _WITH_LVS_
		if (!checkers_pidfile)
			checkers_pidfile = KEEPALIVED_PID_DIR CHECKERS_PID_FILE PID_EXTENSION;
#endif
#ifdef _WITH_VRRP_
		if (!vrrp_pidfile)
			vrrp_pidfile = KEEPALIVED_PID_DIR VRRP_PID_FILE PID_EXTENSION;
#endif
	}
	else
	{
		if (!main_pidfile)
			main_pidfile = PID_DIR KEEPALIVED_PID_FILE PID_EXTENSION;
#ifdef _WITH_LVS_
		if (!checkers_pidfile)
			checkers_pidfile = PID_DIR CHECKERS_PID_FILE PID_EXTENSION;
#endif
#ifdef _WITH_VRRP_
		if (!vrrp_pidfile)
			vrrp_pidfile = PID_DIR VRRP_PID_FILE PID_EXTENSION;
#endif
	}

	/* Check if keepalived is already running */
	if (keepalived_running(daemon_mode)) {
		log_message(LOG_INFO, "daemon is already running");
		report_stopped = false;
		goto end;
	}

	/* daemonize process */
	if (!__test_bit(DONT_FORK_BIT, &debug))
		xdaemon(0, 0, 0);

	/* Set file creation mask */
	umask(0);

#ifdef _MEM_CHECK_
	enable_mem_log_termination();
#endif

	/* write the father's pidfile */
	if (!pidfile_write(main_pidfile, getpid()))
		goto end;

#ifndef _DEBUG_
	/* Signal handling initialization  */
	signal_init();
#endif

	/* Create the master thread */
	master = thread_make_master();

	/* Init daemon */
	signal_set(SIGCHLD, thread_child_handler, master);	/* Set this before creating children */
	start_keepalived();

#ifndef _DEBUG_
	/* Launch the scheduling I/O multiplexer */
	launch_scheduler();
#endif

	/* Finish daemon process */
	stop_keepalived();

	/*
	 * Reached when terminate signal catched.
	 * finally return from system
	 */
end:
	if (report_stopped) {
#ifdef GIT_COMMIT
		log_message(LOG_INFO, "Stopped %s, git commit %s", version_string, GIT_COMMIT);
#else
		log_message(LOG_INFO, "Stopped %s", version_string);
#endif
	}

#if HAVE_DECL_CLONE_NEWNET
	if (network_namespace)
		clear_namespaces();
#endif

	if (use_pid_dir)
		remove_pid_dir();

	/* Restore original core_pattern if necessary */
	if (orig_core_dump_pattern)
		update_core_dump_pattern(orig_core_dump_pattern);

	free_parent_mallocs_startup(false);
	free_parent_mallocs_exit();

	closelog();

#ifndef _MEM_CHECK_LOG_
	FREE_PTR(syslog_ident);
#else
	if (syslog_ident)
		free(syslog_ident);
#endif

	exit(0);
}<|MERGE_RESOLUTION|>--- conflicted
+++ resolved
@@ -939,11 +939,6 @@
 
 	netlink_set_recv_buf_size();
 
-<<<<<<< HEAD
-	set_default_script_user();
-
-=======
->>>>>>> 17c94547
 	/* Get buffer length needed for getpwnam_r/getgrnam_r */
 	if ((buf_len = sysconf(_SC_GETPW_R_SIZE_MAX)) == -1)
 		getpwnam_buf_len = 1024;	/* A safe default if no value is returned */
@@ -953,7 +948,7 @@
 	    (size_t)buf_len > getpwnam_buf_len)
 		getpwnam_buf_len = (size_t)buf_len;
 
-	set_default_script_user(&default_script_uid, &default_script_gid);
+	set_default_script_user();
 
 	/* Some functionality depends on kernel version, so get the version here */
 	if (uname(&uname_buf))
