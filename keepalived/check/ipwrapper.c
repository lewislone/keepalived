--- conflicted
+++ resolved
@@ -266,18 +266,10 @@
 				    , weight_sum
 				    , FMT_VS(vs));
 		if (vs->s_svr && ISALIVE(vs->s_svr)) {
-<<<<<<< HEAD
-			log_message(LOG_INFO, "Removing sorry server %s from VS %s"
+			log_message(LOG_INFO, "%s sorry server %s from VS %s"
+					    , (vs->s_svr->inhibit ? "Disabling" : "Removing")
 					    , FMT_RS(vs->s_svr)
 					    , FMT_VS(vs));
-=======
-			log_message(LOG_INFO, "%s sorry server [%s]:%d from VS [%s]:%d"
-					    , (vs->s_svr->inhibit ? "Disabling" : "Removing")
-					    , inet_sockaddrtos2(&vs->s_svr->addr, rsip)
-					    , ntohs(inet_sockaddrport(&vs->s_svr->addr))
-					    , (vs->vsgname) ? vs->vsgname : inet_sockaddrtos(&vs->addr)
-					    , ntohs(inet_sockaddrport(&vs->addr)));
->>>>>>> e97552e9
 
 			ipvs_cmd(LVS_CMD_DEL_DEST, check_data->vs_group, vs, vs->s_svr);
 			vs->s_svr->alive = 0;
@@ -318,18 +310,10 @@
 			notify_exec(vs->quorum_down);
 		}
 		if (vs->s_svr) {
-<<<<<<< HEAD
-			log_message(LOG_INFO, "Adding sorry server %s to VS %s"
+			log_message(LOG_INFO, "%s sorry server %s to VS %s"
+					    , (vs->s_svr->inhibit ? "Enabling" : "Adding")
 					    , FMT_RS(vs->s_svr)
 					    , FMT_VS(vs));
-=======
-			log_message(LOG_INFO, "%s sorry server [%s]:%d to VS [%s]:%d"
-					    , (vs->s_svr->inhibit ? "Enabling" : "Adding")
-					    , inet_sockaddrtos2(&vs->s_svr->addr, rsip)
-					    , ntohs(inet_sockaddrport(&vs->s_svr->addr))
-					    , (vs->vsgname) ? vs->vsgname : inet_sockaddrtos(&vs->addr)
-					    , ntohs(inet_sockaddrport(&vs->addr)));
->>>>>>> e97552e9
 
 			/* the sorry server is now up in the pool, we flag it alive */
 			ipvs_cmd(LVS_CMD_ADD_DEST, check_data->vs_group, vs, vs->s_svr);
