/*
 * Soft:        Keepalived is a failover program for the LVS project
 *              <www.linuxvirtualserver.org>. It monitor & manipulate
 *              a loadbalanced server pool using multi-layer checks.
 *
 * Part:        Healthcheckrs child process handling.
 *
 * Author:      Alexandre Cassen, <acassen@linux-vs.org>
 *
 *              This program is distributed in the hope that it will be useful,
 *              but WITHOUT ANY WARRANTY; without even the implied warranty of
 *              MERCHANTABILITY or FITNESS FOR A PARTICULAR PURPOSE.
 *              See the GNU General Public License for more details.
 *
 *              This program is free software; you can redistribute it and/or
 *              modify it under the terms of the GNU General Public License
 *              as published by the Free Software Foundation; either version
 *              2 of the License, or (at your option) any later version.
 *
 * Copyright (C) 2001-2012 Alexandre Cassen, <acassen@gmail.com>
 */

#include "config.h"

#include <errno.h>
#include <signal.h>
#include <unistd.h>
#include <sys/prctl.h>

#include "check_daemon.h"
#include "check_parser.h"
#include "ipwrapper.h"
#include "check_ssl.h"
#include "check_api.h"
#include "global_data.h"
#include "pidfile.h"
#include "signals.h"
#include "process.h"
#include "logger.h"
#include "main.h"
#include "parser.h"
#include "bitops.h"
#include "keepalived_netlink.h"
#ifdef _WITH_SNMP_CHECKER_
  #include "check_snmp.h"
#endif
#include "utils.h"

/* Global variables */
bool using_ha_suspend;

/* local variables */
static char *check_syslog_ident;

static int
lvs_notify_fifo_script_exit(__attribute__((unused)) thread_t *thread)
{
        log_message(LOG_INFO, "lvs notify fifo script terminated");
 
        return 0;
}


/* Daemon stop sequence */
static void
stop_check(int status)
{
	if (using_ha_suspend)
		kernel_netlink_close();

	/* Terminate all script process */
	script_killall(master, SIGTERM);

        /* Remove the notify fifo */
        notify_fifo_close(&global_data->notify_fifo, &global_data->lvs_notify_fifo);

	/* Destroy master thread */
	signal_handler_destroy();
	thread_destroy_master(master);
	free_checkers_queue();
	free_ssl();
	if (!__test_bit(DONT_RELEASE_IPVS_BIT, &debug))
		clear_services();
	ipvs_stop();
#ifdef _WITH_SNMP_CHECKER_
	if (global_data && global_data->enable_snmp_checker)
		check_snmp_agent_close();
#endif

	/* Stop daemon */
	pidfile_rm(checkers_pidfile);

	/* Clean data */
	if (global_data)
		free_global_data(global_data);
	if (check_data)
		free_check_data(check_data);
	free_parent_mallocs_exit();

	/*
	 * Reached when terminate signal catched.
	 * finally return to parent process.
	 */
	log_message(LOG_INFO, "Stopped");

	closelog();

#ifndef _MEM_CHECK_LOG_
	FREE_PTR(check_syslog_ident);
#else
	if (check_syslog_ident)
		free(check_syslog_ident);
#endif

	exit(status);
}

/* Daemon init sequence */
static void
start_check(list old_checkers_queue)
{
	init_checkers_queue();

	/* Parse configuration file */
	global_data = alloc_global_data();
	check_data = alloc_check_data();
	if (!check_data)
		stop_check(KEEPALIVED_EXIT_FATAL);

	init_data(conf_file, check_init_keywords);

	init_global_data(global_data);

	/* fill 'vsg' members of the virtual_server_t structure.
	 * We must do that after parsing config, because
	 * vs and vsg declarations may appear in any order,
	 * but we must do it before validate_check_config().
	 */
	link_vsg_to_vs();

	/* Post initializations */
	if (!validate_check_config()) {
		stop_check(KEEPALIVED_EXIT_CONFIG);
		return;
	}

#ifdef _MEM_CHECK_
	log_message(LOG_INFO, "Configuration is using : %zu Bytes", mem_allocated);
#endif

	/* Initialize sub-system if any virtual servers are configured */
	if ((!LIST_ISEMPTY(check_data->vs) || (reload && !LIST_ISEMPTY(old_check_data->vs))) &&
	    ipvs_start() != IPVS_SUCCESS) {
		stop_check(KEEPALIVED_EXIT_FATAL);
		return;
	}

        /* Create a notify FIFO if needed, and open it */
        if (global_data->lvs_notify_fifo.name)
                notify_fifo_open(&global_data->notify_fifo, &global_data->lvs_notify_fifo, lvs_notify_fifo_script_exit, "lvs_");

	/* Get current active addresses, and start update process */
	if (using_ha_suspend || __test_bit(LOG_ADDRESS_CHANGES, &debug))
		kernel_netlink_init();

	/* Remove any entries left over from previous invocation */
	if (!reload && global_data->lvs_flush)
		ipvs_flush_cmd();

#ifdef _WITH_SNMP_CHECKER_
	if (!reload && global_data->enable_snmp_checker)
		check_snmp_agent_init(global_data->snmp_socket);
#endif

	/* SSL load static data & initialize common ctx context */
	if (!init_ssl_ctx())
		stop_check(KEEPALIVED_EXIT_FATAL);

	/* Set the process priority and non swappable if configured */
	if (global_data->checker_process_priority)
		set_process_priority(global_data->checker_process_priority);

	if (global_data->checker_no_swap)
		set_process_dont_swap(4096);	/* guess a stack size to reserve */

	/* Processing differential configuration parsing */
	if (reload)
		clear_diff_services(old_checkers_queue);

	/* Initialize IPVS topology */
	if (!init_services())
		stop_check(KEEPALIVED_EXIT_FATAL);

	/* Dump configuration */
	if (__test_bit(DUMP_CONF_BIT, &debug)) {
		dump_global_data(global_data);
		dump_check_data(check_data);
	}

	/* Register checkers thread */
	register_checkers_thread();
}

<<<<<<< HEAD
/* Reload handler */
static int reload_check_thread(thread_t *);

static void
sighup_check(__attribute__((unused)) void *v, __attribute__((unused)) int sig)
{
	thread_add_event(master, reload_check_thread, NULL, 0);
}

/* Terminate handler */
static void
sigend_check(__attribute__((unused)) void *v, __attribute__((unused)) int sig)
{
	if (master)
		thread_add_terminate_event(master);
}

/* CHECK Child signal handling */
static void
check_signal_init(void)
{
	signal_handler_child_init();
	signal_set(SIGHUP, sighup_check, NULL);
	signal_set(SIGINT, sigend_check, NULL);
	signal_set(SIGTERM, sigend_check, NULL);
	signal_ignore(SIGPIPE);
}

=======
>>>>>>> 682c16a7
/* Reload thread */
static int
reload_check_thread(__attribute__((unused)) thread_t * thread)
{
	list old_checkers_queue;

	/* set the reloading flag */
	SET_RELOAD;

	log_message(LOG_INFO, "Got SIGHUP, reloading checker configuration");

	/* Terminate all script process */
	script_killall(master, SIGTERM);

        /* Remove the notify fifo - we don't know if it will be the same after a reload */
        notify_fifo_close(&global_data->notify_fifo, &global_data->lvs_notify_fifo);

	/* Destroy master thread */
	if (using_ha_suspend)
		kernel_netlink_close();
	thread_cleanup_master(master);
	free_global_data(global_data);

	/* Save previous checker data */
	old_checkers_queue = checkers_queue;
	checkers_queue = NULL;

	free_ssl();
	ipvs_stop();

	/* Save previous conf data */
	old_check_data = check_data;
	check_data = NULL;

	/* Reload the conf */
	start_check(old_checkers_queue);

	/* free backup data */
	free_check_data(old_check_data);
	free_list(&old_checkers_queue);
	UNSET_RELOAD;

	return 0;
}

static void
sighup_check(__attribute__((unused)) void *v, __attribute__((unused)) int sig)
{
	thread_add_event(master, reload_check_thread, NULL, 0);
}

/* Terminate handler */
static void
sigend_check(__attribute__((unused)) void *v, __attribute__((unused)) int sig)
{
	if (master)
		thread_add_terminate_event(master);
}

/* CHECK Child signal handling */
static void
check_signal_init(void)
{
	signal_handler_child_clear();
	signal_set(SIGHUP, sighup_check, NULL);
	signal_set(SIGINT, sigend_check, NULL);
	signal_set(SIGTERM, sigend_check, NULL);
	signal_ignore(SIGPIPE);
}

/* CHECK Child respawning thread */
#ifndef _DEBUG_
static int
check_respawn_thread(thread_t * thread)
{
	pid_t pid;

	/* Fetch thread args */
	pid = THREAD_CHILD_PID(thread);

	/* Restart respawning thread */
	if (thread->type == THREAD_CHILD_TIMEOUT) {
		thread_add_child(master, check_respawn_thread, NULL,
				 pid, RESPAWN_TIMER);
		return 0;
	}

	/* We catch a SIGCHLD, handle it */
	if (!__test_bit(DONT_RESPAWN_BIT, &debug)) {
		log_message(LOG_ALERT, "Healthcheck child process(%d) died: Respawning", pid);
		start_check_child();
	} else {
		log_message(LOG_ALERT, "Healthcheck child process(%d) died: Exiting", pid);
		raise(SIGTERM);
	}
	return 0;
}
#endif

/* Register CHECK thread */
int
start_check_child(void)
{
#ifndef _DEBUG_
	pid_t pid;
	char *syslog_ident;

	/* Initialize child process */
	pid = fork();

	if (pid < 0) {
		log_message(LOG_INFO, "Healthcheck child process: fork error(%s)"
			       , strerror(errno));
		return -1;
	} else if (pid) {
		checkers_child = pid;
		log_message(LOG_INFO, "Starting Healthcheck child process, pid=%d"
			       , pid);

		/* Start respawning thread */
		thread_add_child(master, check_respawn_thread, NULL,
				 pid, RESPAWN_TIMER);
		return 0;
	}
	prctl(PR_SET_PDEATHSIG, SIGTERM);

	prog_type = PROG_TYPE_CHECKER;

	if ((instance_name
#if HAVE_DECL_CLONE_NEWNET
			   || network_namespace
#endif
					       ) &&
	     (check_syslog_ident = make_syslog_ident(PROG_CHECK)))
		syslog_ident = check_syslog_ident;
	else
		syslog_ident = PROG_CHECK;

	/* Opening local CHECK syslog channel */
	openlog(syslog_ident, LOG_PID | ((__test_bit(LOG_CONSOLE_BIT, &debug)) ? LOG_CONS : 0)
			    , (log_facility==LOG_DAEMON) ? LOG_LOCAL2 : log_facility);

#ifdef _MEM_CHECK_
	mem_log_init(PROG_CHECK, "Healthcheck child process");
#endif

	free_parent_mallocs_startup(true);

	/* Child process part, write pidfile */
	if (!pidfile_write(checkers_pidfile, getpid())) {
		log_message(LOG_INFO, "Healthcheck child process: cannot write pidfile");
		exit(KEEPALIVED_EXIT_FATAL);
	}

	/* Create the new master thread */
	signal_handler_destroy();
	thread_destroy_master(master);	/* This destroys any residual settings from the parent */
	master = thread_make_master();
#endif

	/* If last process died during a reload, we can get there and we
	 * don't want to loop again, because we're not reloading anymore.
	 */
	UNSET_RELOAD;

	/* Signal handling initialization */
	check_signal_init();

	/* Start Healthcheck daemon */
	start_check(NULL);

	/* Launch the scheduling I/O multiplexer */
	launch_scheduler();

	/* Finish healthchecker daemon process */
	stop_check(EXIT_SUCCESS);

	/* unreachable */
	exit(EXIT_SUCCESS);
}

#ifdef _TIMER_DEBUG_
void
print_check_daemon_addresses(void)
{
	log_message(LOG_INFO, "Address of check_respawn_thread() is 0x%p", check_respawn_thread);
	log_message(LOG_INFO, "Address of reload_check_thread() is 0x%p", reload_check_thread);
}
#endif<|MERGE_RESOLUTION|>--- conflicted
+++ resolved
@@ -201,37 +201,6 @@
 	register_checkers_thread();
 }
 
-<<<<<<< HEAD
-/* Reload handler */
-static int reload_check_thread(thread_t *);
-
-static void
-sighup_check(__attribute__((unused)) void *v, __attribute__((unused)) int sig)
-{
-	thread_add_event(master, reload_check_thread, NULL, 0);
-}
-
-/* Terminate handler */
-static void
-sigend_check(__attribute__((unused)) void *v, __attribute__((unused)) int sig)
-{
-	if (master)
-		thread_add_terminate_event(master);
-}
-
-/* CHECK Child signal handling */
-static void
-check_signal_init(void)
-{
-	signal_handler_child_init();
-	signal_set(SIGHUP, sighup_check, NULL);
-	signal_set(SIGINT, sigend_check, NULL);
-	signal_set(SIGTERM, sigend_check, NULL);
-	signal_ignore(SIGPIPE);
-}
-
-=======
->>>>>>> 682c16a7
 /* Reload thread */
 static int
 reload_check_thread(__attribute__((unused)) thread_t * thread)
@@ -295,7 +264,7 @@
 static void
 check_signal_init(void)
 {
-	signal_handler_child_clear();
+	signal_handler_child_init();
 	signal_set(SIGHUP, sighup_check, NULL);
 	signal_set(SIGINT, sigend_check, NULL);
 	signal_set(SIGTERM, sigend_check, NULL);
