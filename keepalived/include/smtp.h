--- conflicted
+++ resolved
@@ -27,17 +27,11 @@
 #include <sys/types.h>
 
 /* local includes */
-<<<<<<< HEAD
-#include "check_data.h"
 #include "global_data.h"
-=======
-#include "scheduler.h"
-#include "layer4.h"
 #ifdef _WITH_LVS_
 #include "check_data.h"
 #endif
 #ifdef _WITH_VRRP_
->>>>>>> 95022cee
 #include "vrrp.h"
 #endif
 
