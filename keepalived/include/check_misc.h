/*
 * Soft:        Keepalived is a failover program for the LVS project
 *              <www.linuxvirtualserver.org>. It monitor & manipulate
 *              a loadbalanced server pool using multi-layer checks.
 *
 * Part:        check_misc.c include file.
 *
 * Author:      Alexandre Cassen, <acassen@linux-vs.org>
 *              Eric Jarman, <ehj38230@cmsu2.cmsu.edu>
 *
 *              This program is distributed in the hope that it will be useful,
 *              but WITHOUT ANY WARRANTY; without even the implied warranty of
 *              MERCHANTABILITY or FITNESS FOR A PARTICULAR PURPOSE.
 *              See the GNU General Public License for more details.
 *
 *              This program is free software; you can redistribute it and/or
 *              modify it under the terms of the GNU General Public License
 *              as published by the Free Software Foundation; either version
 *              2 of the License, or (at your option) any later version.
 *
 * Copyright (C) 2001-2012 Alexandre Cassen, <acassen@gmail.com>
 */

#ifndef _CHECK_MISC_H
#define _CHECK_MISC_H

/* system includes */
#include <stdbool.h>
#include <sys/types.h>

<<<<<<< HEAD
/* user includes */
#include "notify.h"
#include "keepalived_magic.h"
=======
/* local includes */
#include "scheduler.h"
#include "notify.h"
>>>>>>> 9e26d94e

/* Checker argument structure  */
typedef struct _misc_checker {
	notify_script_t		script;		/* The script details */
	unsigned long		timeout;
	bool			dynamic;	/* false: old-style, true: exit code from checker affects weight */
<<<<<<< HEAD
	bool			forcing_termination; /* Set if we have sent the process a SIGTERM */
=======
	script_state_t		state;		/* current state of script */
	uid_t			uid;		/* uid for script execution */
	gid_t			gid;		/* gid for script execution */
	bool			insecure;	/* script is insecure */
	bool			initial_state_reported;
>>>>>>> 9e26d94e
	timeval_t		last_ran;	/* Time script last ran */
} misc_checker_t;

/* Prototypes defs */
extern void clear_dynamic_misc_check_flag(void);
extern void install_misc_check_keyword(void);
extern int check_misc_script_security(magic_t);

#endif<|MERGE_RESOLUTION|>--- conflicted
+++ resolved
@@ -28,30 +28,17 @@
 #include <stdbool.h>
 #include <sys/types.h>
 
-<<<<<<< HEAD
 /* user includes */
 #include "notify.h"
 #include "keepalived_magic.h"
-=======
-/* local includes */
-#include "scheduler.h"
-#include "notify.h"
->>>>>>> 9e26d94e
 
 /* Checker argument structure  */
 typedef struct _misc_checker {
 	notify_script_t		script;		/* The script details */
 	unsigned long		timeout;
 	bool			dynamic;	/* false: old-style, true: exit code from checker affects weight */
-<<<<<<< HEAD
-	bool			forcing_termination; /* Set if we have sent the process a SIGTERM */
-=======
 	script_state_t		state;		/* current state of script */
-	uid_t			uid;		/* uid for script execution */
-	gid_t			gid;		/* gid for script execution */
-	bool			insecure;	/* script is insecure */
 	bool			initial_state_reported;
->>>>>>> 9e26d94e
 	timeval_t		last_ran;	/* Time script last ran */
 } misc_checker_t;
 
