--- conflicted
+++ resolved
@@ -24,12 +24,7 @@
 
 /* local include */
 #include "vrrp_iproute.h"
-<<<<<<< HEAD
-#include "vrrp_netlink.h"
-=======
 #include "keepalived_netlink.h"
-#include "vrrp_if.h"
->>>>>>> 95022cee
 #include "vrrp_data.h"
 #include "logger.h"
 #include "memory.h"
