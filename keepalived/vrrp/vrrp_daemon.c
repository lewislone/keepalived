--- conflicted
+++ resolved
@@ -22,15 +22,11 @@
 
 #include "config.h"
 
-<<<<<<< HEAD
 #include <errno.h>
 #include <signal.h>
 #include <stdlib.h>
 #include <unistd.h>
-=======
-#include <string.h>
 #include <sys/prctl.h>
->>>>>>> 6fba145c
 
 #include "vrrp_daemon.h"
 #include "vrrp_scheduler.h"
