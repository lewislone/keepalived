/*
 * Soft:        Keepalived is a failover program for the LVS project
 *              <www.linuxvirtualserver.org>. It monitor & manipulate
 *              a loadbalanced server pool using multi-layer checks.
 *
 * Part:        DBus server thread for VRRP
 *
 * Author:      Alexandre Cassen, <acassen@linux-vs.org>
 *
 *              This program is distributed in the hope that it will be useful,
 *              but WITHOUT ANY WARRANTY; without even the implied warranty of
 *              MERCHANTABILITY or FITNESS FOR A PARTICULAR PURPOSE.
 *              See the GNU General Public License for more details.
 *
 *              This program is free software; you can redistribute it and/or
 *              modify it under the terms of the GNU General Public License
 *              as published by the Free Software Foundation; either version
 *              2 of the License, or (at your option) any later version.
 *
 * Copyright (C) 2016-2016 Alexandre Cassen, <acassen@gmail.com>
 */

/* See https://git.gnome.org/browse/glib/tree/gio/tests/fdbus-example-server.c
 * and https://developer.gnome.org/gio/stable/GDBusConnection.html#gdbus-server
 * for examples of coding.
 *
 * To test the DBus service run a command like: dbus-send --system --dest=org.keepalived.Vrrp1 --print-reply object interface.method type:argument
 * e.g.
 * dbus-send --system --dest=org.keepalived.Vrrp1 --print-reply /org/keepalived/Vrrp1/Vrrp org.keepalived.Vrrp1.Vrrp.PrintData
 * or
 * dbus-send --system --dest=org.keepalived.Vrrp1 --print-reply /org/keepalived/Vrrp1/Instance/eth0/1/IPv4 org.freedesktop.DBus.Properties.Get string:'org.keepalived.Vrrp1.Instance' string:'State'
 *
 * To monitor signals, run:
 * dbus-monitor --system type='signal'
 *
 * d-feet is a useful program for interfacing with DBus
 */

#include "config.h"

#include <errno.h>
#include <pthread.h>
#include <semaphore.h>
#include <gio/gio.h>
#include <ctype.h>
#include <fcntl.h>
#include <sys/types.h>
<<<<<<< HEAD
#include <stdlib.h>
=======
#include <stdint.h>
>>>>>>> 53f7e766

#include "vrrp_dbus.h"
#include "vrrp_data.h"
#include "vrrp_print.h"
#include "main.h"
#include "logger.h"

typedef enum dbus_action {
	DBUS_ACTION_NONE,
	DBUS_PRINT_DATA,
	DBUS_PRINT_STATS,
	DBUS_RELOAD,
#ifdef _WITH_DBUS_CREATE_INSTANCE_
	DBUS_CREATE_INSTANCE,
	DBUS_DESTROY_INSTANCE,
#endif
	DBUS_SEND_GARP,
	DBUS_GET_NAME,
	DBUS_GET_STATUS,
} dbus_action_t;

typedef enum dbus_error {
	DBUS_SUCCESS,
	DBUS_INTERFACE_NOT_FOUND,
	DBUS_OBJECT_ALREADY_EXISTS,
	DBUS_INTERFACE_TOO_LONG,
	DBUS_INSTANCE_NOT_FOUND,
} dbus_error_t;

typedef struct dbus_queue_ent {
	dbus_action_t action;
	dbus_error_t reply;
	char *ifname;
	uint8_t vrid;
	uint8_t family;
	GVariant *args;
} dbus_queue_ent_t;

/* Global file variables */
static GDBusNodeInfo *vrrp_introspection_data = NULL;
static GDBusNodeInfo *vrrp_instance_introspection_data = NULL;
static GDBusConnection *global_connection;
static GHashTable *objects;
static GMainLoop *loop;

/* Data passing between main vrrp thread and dbus thread */
dbus_queue_ent_t *ent_ptr;
static int dbus_in_pipe[2], dbus_out_pipe[2];
static sem_t thread_end;

/* The only characters that are valid in a dbus path are A-Z, a-z, 0-9, _ */
static char *
set_valid_path(char *valid_path, const char *path)
{
	const char *str_in;
	char *str_out;

	for (str_in = path, str_out = valid_path; *str_in; str_in++, str_out++) {
		if (!isalnum(*str_in))
			*str_out = '_';
		else
			*str_out = *str_in;
	}
	*str_out = '\0';

	return valid_path;
}

static bool
valid_path_cmp(const char *path, const char *valid_path)
{
	for ( ; *path && *valid_path; path++, valid_path++) {
		if (!isalnum(*path)) {
			if (*valid_path != '_')
				return true;
		}
		else if (*path != *valid_path)
			return true;
	}

	return *path != *valid_path;
}

static const char *
family_str(int family)
{
	if (family == AF_INET)
		return "IPv4";
	if (family == AF_INET6)
		return "IPv6";
	return "None";
}

static const char *
state_str(int state)
{
	switch (state) {
	case VRRP_STATE_INIT:
		return "Init";
	case VRRP_STATE_BACK:
		return "Backup";
	case VRRP_STATE_MAST:
		return "Master";
	case VRRP_STATE_FAULT:
		return "Fault";
	}
	return "Unknown";
}

static vrrp_t *
get_vrrp_instance(const char *ifname, int vrid, int family)
{
	element e;
	vrrp_t *vrrp;

	if (LIST_ISEMPTY(vrrp_data->vrrp))
		return NULL;

	for (e = LIST_HEAD(vrrp_data->vrrp); e; ELEMENT_NEXT(e)) {
		vrrp = ELEMENT_DATA(e);

		if (vrrp->vrid == vrid &&
		    vrrp->family == family &&
		    !valid_path_cmp(IF_BASE_IFP(vrrp->ifp)->ifname, ifname))
				return vrrp;
	}

	return NULL;
}

static gboolean
unregister_object(gpointer key, gpointer value, __attribute__((unused)) gpointer user_data)
{
	if (g_hash_table_remove(objects, key))
		return g_dbus_connection_unregister_object(global_connection, GPOINTER_TO_UINT(value));
	return false;
}

static gchar *
dbus_object_create_path_vrrp(void)
{
	return g_strconcat(DBUS_VRRP_OBJECT_ROOT,
#if HAVE_DECL_CLONE_NEWNET
			  (network_namespace) ? "/" : "", (network_namespace) ? network_namespace : "",
#endif
			  (instance_name) ? "/" : "", (instance_name) ? instance_name : "",

			  "/Vrrp", NULL);
}

static gchar *
dbus_object_create_path_instance(const gchar *interface, int vrid, sa_family_t family)
{
	gchar *object_path;
	char standardized_name[sizeof ((vrrp_t*)NULL)->ifp->ifname];
	gchar *vrid_str = g_strdup_printf("%d", vrid);

	set_valid_path(standardized_name, interface);

	object_path = g_strconcat(DBUS_VRRP_OBJECT_ROOT,
#if HAVE_DECL_CLONE_NEWNET
				  (network_namespace) ? "/" : "", (network_namespace) ? network_namespace : "",
#endif
				  (instance_name) ? "/" : "", (instance_name) ? instance_name : "",

				  "/Instance/",
				  standardized_name, "/", vrid_str,
				  "/", family_str(family),
				  NULL);

	g_free(vrid_str);
	return object_path;
}

static dbus_queue_ent_t *
process_method_call(dbus_queue_ent_t *ent)
{
	ssize_t ret;

	if (!ent)
		return NULL;

	/* Tell the main thread that a queue entry is waiting. Any data works */
	ent_ptr = ent;
	if (write(dbus_in_pipe[1], ent, 1) != 1)
		log_message(LOG_INFO, "Write from DBus thread to main thread failed");

	/* Wait for a response */
	while ((ret = read(dbus_out_pipe[0], ent, 1)) == -1 && errno == EINTR) {
		log_message(LOG_INFO, "dbus_out_pipe read returned EINTR");
	}
	if (ret == -1)
		log_message(LOG_INFO, "DBus response read error - errno = %d", errno);

#ifdef DBUS_DEBUG
	if (ent->reply != DBUS_SUCCESS) {
		char *iname;

		if (ent->reply == DBUS_INTERFACE_NOT_FOUND)
			log_message(LOG_INFO, "Unable to find DBus requested instance %s/%d/%s", ent->ifname, ent->vrid, family_str(ent->family));
		else if (ent->reply == DBUS_OBJECT_ALREADY_EXISTS)
			log_message(LOG_INFO, "Unable to create DBus requested object with instance %s/%d/%s", ent->ifname, ent->vrid, family_str(ent->family));
		else if (ent->reply == DBUS_INSTANCE_NOT_FOUND) {
			g_variant_get(ent->args, "(s)", &iname);
			log_message(LOG_INFO, "Unable to find DBus requested instance %s", iname);
		}
		else
			log_message(LOG_INFO, "Unknown DBus reply %d", ent->reply);
	}
#endif

	return ent;
}

static void
get_interface_ids(const gchar *object_path, gchar *interface, uint8_t *vrid, uint8_t *family)
{
	int path_length = DBUS_VRRP_INSTANCE_PATH_DEFAULT_LENGTH;
	gchar **dirs;

#if HAVE_DECL_CLONE_NEWNET
	if(network_namespace)
		path_length++;
#endif
	if(instance_name)
		path_length++;

	/* object_path will have interface, vrid and family as
	 * the third to last, second to last and last levels */
	dirs = g_strsplit(object_path, "/", path_length);
	strcpy(interface, dirs[path_length-3]);
	*vrid = (uint8_t)atoi(dirs[path_length-2]);
	*family = !g_strcmp0(dirs[path_length-1], "IPv4") ? AF_INET : !g_strcmp0(dirs[path_length-1], "IPv6") ? AF_INET6 : AF_UNSPEC;

	/* We are finished with all the object_path strings now */
	g_strfreev(dirs);
}

/* handles reply to org.freedesktop.DBus.Properties.Get method on any object*/
static GVariant *
handle_get_property(__attribute__((unused)) GDBusConnection  *connection,
		    __attribute__((unused)) const gchar      *sender,
		    const gchar      *object_path,
		    const gchar      *interface_name,
		    const gchar      *property_name,
		    GError          **error,
		    __attribute__((unused)) gpointer          user_data)
{
	GVariant *ret = NULL;
	dbus_queue_ent_t ent;
	char ifname_str[sizeof ((vrrp_t*)NULL)->ifp->ifname];
	int action;

	if (g_strcmp0(interface_name, DBUS_VRRP_INSTANCE_INTERFACE)) {
		log_message(LOG_INFO, "Interface %s has not been implemented yet", interface_name);
		return NULL;
	}

	if (!g_strcmp0(property_name, "Name"))
		action = DBUS_GET_NAME;
	else if (!g_strcmp0(property_name, "State"))
		action = DBUS_GET_STATUS;
	else {
		log_message(LOG_INFO, "Property %s does not exist", property_name);
		return NULL;
	}

	get_interface_ids(object_path, ifname_str, &ent.vrid, &ent.family);

	ent.action = action;
	ent.ifname = ifname_str;
	ent.args = NULL;
	process_method_call(&ent);
	if (ent.reply == DBUS_SUCCESS)
		ret = ent.args;
	else
		g_set_error(error, G_DBUS_ERROR, G_DBUS_ERROR_INVALID_ARGS, "Instance '%s/%d/%s' not found", ifname_str, ent.vrid, family_str(ent.family));

	return ret;
}

/* handles method_calls on any object */
static void
handle_method_call(__attribute__((unused)) GDBusConnection *connection,
		   __attribute__((unused)) const gchar           *sender,
		   const gchar           *object_path,
		   const gchar           *interface_name,
		   const gchar           *method_name,
#ifndef _WITH_DBUS_CREATE_INSTANCE_
		   __attribute__((unused))
#endif
					   GVariant *parameters,
		   GDBusMethodInvocation *invocation,
		   __attribute__((unused)) gpointer               user_data)
{
#ifdef _WITH_DBUS_CREATE_INSTANCE_
	char *iname;
	char *ifname;
	size_t len;
	unsigned family;
#endif
	dbus_queue_ent_t ent;
	char ifname_str[sizeof ((vrrp_t*)NULL)->ifp->ifname];

	if (!g_strcmp0(interface_name, DBUS_VRRP_INTERFACE)) {
		if (!g_strcmp0(method_name, "PrintData")) {
			ent.action = DBUS_PRINT_DATA;
			process_method_call(&ent);
			g_dbus_method_invocation_return_value(invocation, NULL);
		}
		else if (g_strcmp0(method_name, "PrintStats") == 0) {
			ent.action = DBUS_PRINT_STATS;
			process_method_call(&ent);
			g_dbus_method_invocation_return_value(invocation, NULL);
		}
		else if (g_strcmp0(method_name, "ReloadConfig") == 0) {
			g_dbus_method_invocation_return_value(invocation, NULL);
			kill(getppid(), SIGHUP);
		}
#ifdef _WITH_DBUS_CREATE_INSTANCE_
		else if (g_strcmp0(method_name, "CreateInstance") == 0) {
			g_variant_get(parameters, "(ssuu)", &iname, &ifname, &ent.vrid, &family);
			len = strlen(ifname);
			if (len == 0 || len >= IFNAMSIZ) {
				log_message(LOG_INFO, "Interface name '%s' too long for CreateInstance", ifname);
				g_dbus_method_invocation_return_error(invocation, G_DBUS_ERROR, G_DBUS_ERROR_INVALID_ARGS, "Interface name empty or too long");
				return;
			}
			ent.action = DBUS_CREATE_INSTANCE;
			ent.ifname = ifname;
			ent.family = family == 4 ? AF_INET : family == 6 ? AF_INET6 : AF_UNSPEC;
			ent.args = g_variant_new("(s)", iname);
			process_method_call(&ent);
			g_variant_unref(ent.args);
			g_dbus_method_invocation_return_value(invocation, NULL);
		}
		else if (g_strcmp0(method_name, "DestroyInstance") == 0) {
// TODO - this should be on the instance
			ent.action = DBUS_DESTROY_INSTANCE;
			ent.args = parameters;
			process_method_call(&ent);

			if (ent.reply == DBUS_INSTANCE_NOT_FOUND) {
				g_variant_get(parameters, "(s)", &iname);
				g_dbus_method_invocation_return_error(invocation, G_DBUS_ERROR, G_DBUS_ERROR_INVALID_ARGS, "Instance '%s' not found", iname);
			}
			else
				g_dbus_method_invocation_return_value(invocation, NULL);
		}
#endif
		else {
			log_message(LOG_INFO, "Method %s has not been implemented yet", method_name);
			g_dbus_method_invocation_return_error(invocation, G_DBUS_ERROR, G_DBUS_ERROR_MATCH_RULE_NOT_FOUND, "Method not implemented");
		}

		return;
	}

	if (!g_strcmp0(interface_name, DBUS_VRRP_INSTANCE_INTERFACE)) {
		if (!g_strcmp0(method_name, "SendGarp")) {
			get_interface_ids(object_path, ifname_str, &ent.vrid, &ent.family);
			ent.action = DBUS_SEND_GARP;
			ent.ifname = ifname_str;
			process_method_call(&ent);
			if (ent.reply ==  DBUS_INTERFACE_NOT_FOUND)
				g_dbus_method_invocation_return_error(invocation, G_DBUS_ERROR, G_DBUS_ERROR_INVALID_ARGS, "Instance '%s/%d/%s' not found", ifname_str, ent.vrid, family_str(ent.family));
			else
				g_dbus_method_invocation_return_value(invocation, NULL);
		} else {
			log_message(LOG_INFO, "Method %s has not been implemented yet", method_name);
			g_dbus_method_invocation_return_error(invocation, G_DBUS_ERROR, G_DBUS_ERROR_MATCH_RULE_NOT_FOUND, "Method not implemented");
		}

		return;
	}

	log_message(LOG_INFO, "Interface %s has not been implemented yet", interface_name);
	g_dbus_method_invocation_return_error(invocation, G_DBUS_ERROR, G_DBUS_ERROR_MATCH_RULE_NOT_FOUND, "Interface not implemented");
}

static const GDBusInterfaceVTable interface_vtable =
{
	handle_method_call,
	handle_get_property,
	NULL, /* handle_set_property is null because we have no writeable property */
	{}
};

static int
dbus_create_object_params(char *instance_name, const char *interface_name, int vrid, sa_family_t family, bool log_success)
{
	gchar *object_path;

	if (g_hash_table_lookup(objects, instance_name)) {
		log_message(LOG_INFO, "An object for instance %s already exists", instance_name);
		return DBUS_OBJECT_ALREADY_EXISTS;
	}

	object_path = dbus_object_create_path_instance(interface_name, vrid, family);

	guint instance = g_dbus_connection_register_object(global_connection, object_path,
						vrrp_instance_introspection_data->interfaces[0],
						&interface_vtable, NULL, NULL, NULL);

	if (instance) {
		g_hash_table_insert(objects, instance_name, GUINT_TO_POINTER(instance));
		if (log_success)
			log_message(LOG_INFO, "Added DBus object for instance %s on path %s", instance_name, object_path);
	}
	g_free(object_path);

	return DBUS_SUCCESS;
}

static void
dbus_create_object(vrrp_t *vrrp)
{
	dbus_create_object_params(vrrp->iname, IF_NAME(IF_BASE_IFP(vrrp->ifp)), vrrp->vrid, vrrp->family, false);
}

/* first function to be run when trying to own bus,
 * exports objects to the bus */
static void
on_bus_acquired(GDBusConnection *connection,
		const gchar     *name,
		__attribute__((unused)) gpointer         user_data)
{
	global_connection = connection;
	gchar *path;
	element e;
	GError *local_error = NULL;

	log_message(LOG_INFO, "Acquired DBus bus %s\n", name);

	/* register VRRP object */
	path = dbus_object_create_path_vrrp();
	guint vrrp = g_dbus_connection_register_object(connection, path,
							 vrrp_introspection_data->interfaces[0],
							 &interface_vtable, NULL, NULL, NULL);
	g_hash_table_insert(objects, "__Vrrp__", GUINT_TO_POINTER(vrrp));
	g_free(path);

	/* for each available VRRP instance, register an object */
	if (LIST_ISEMPTY(vrrp_data->vrrp))
		return;

	for (e = LIST_HEAD(vrrp_data->vrrp); e; ELEMENT_NEXT(e)) {
		vrrp_t * vrrp = ELEMENT_DATA(e);
		dbus_create_object(vrrp);
	}

	/* Send a signal to say we have started */
	path = dbus_object_create_path_vrrp();
	g_dbus_connection_emit_signal(global_connection, NULL, path,
				      DBUS_VRRP_INTERFACE, "VrrpStarted", NULL, &local_error);
	g_free(path);

	/* Notify DBus of the state of our instances */
	for (e = LIST_HEAD(vrrp_data->vrrp); e; ELEMENT_NEXT(e)) {
		vrrp_t * vrrp = ELEMENT_DATA(e);
		dbus_send_state_signal(vrrp);
	}
}

/* run if bus name is acquired successfully */
static void
on_name_acquired(__attribute__((unused)) GDBusConnection *connection,
		 const gchar     *name,
		 __attribute__((unused)) gpointer         user_data)
{
	log_message(LOG_INFO, "Acquired the name %s on the session bus\n", name);
}

/* run if bus name or connection are lost */
static void
on_name_lost(GDBusConnection *connection,
	     const gchar     *name,
	     __attribute__((unused)) gpointer user_data)
{
	log_message(LOG_INFO, "Lost the name %s on the session bus\n", name);
	global_connection = connection;
	g_hash_table_foreach_remove(objects, unregister_object, NULL);
	objects = NULL;
	global_connection = NULL;
}

static gchar*
read_file(gchar* filepath)
{
	FILE * f;
	size_t length;
	gchar *ret = NULL;

	f = fopen(filepath, "rb");
	if (f) {
		fseek(f, 0, SEEK_END);
		length = (size_t)ftell(f);
		fseek(f, 0, SEEK_SET);

		/* We can't use MALLOC since it isn't thread safe */
		ret = MALLOC(length + 1);
		if (ret) {
			if (fread(ret, length, 1, f) != 1) {
				log_message(LOG_INFO, "Failed to read all of %s", filepath);
			}
			ret[length] = '\0';
		}
		else
			log_message(LOG_INFO, "Unable to read Dbus file %s", filepath);

		fclose(f);
	}
	return ret;
}

static void *
dbus_main(__attribute__ ((unused)) void *unused)
{
	gchar *introspection_xml;
	guint owner_id;

	objects = g_hash_table_new(g_str_hash, g_str_equal);

	/* DBus service org.keepalived.Vrrp1 exposes two interfaces, Vrrp and Instance.
	 * Vrrp is implemented by a single VRRP object for general purposes, such as printing
	 * data or signaling that the VRRP process has been stopped.
	 * Instance is implemented by an Instance object for every VRRP Instance in vrrp_data.
	 * It exposes instance specific methods and properties.
	 */
#ifdef DBUS_NEED_G_TYPE_INIT
	g_type_init();
#endif
	GError *error;

	/* read service interface data from xml files */
	introspection_xml = read_file(DBUS_VRRP_INTERFACE_FILE_PATH);
	if (!introspection_xml)
		return NULL;
	vrrp_introspection_data = g_dbus_node_info_new_for_xml(introspection_xml, &error);
	FREE(introspection_xml);
	if (!vrrp_introspection_data) {
		log_message(LOG_INFO, "%s", error->message);
		return NULL;
	}

	introspection_xml = read_file(DBUS_VRRP_INSTANCE_INTERFACE_FILE_PATH);
	if (!introspection_xml)
		return NULL;
	vrrp_instance_introspection_data = g_dbus_node_info_new_for_xml(introspection_xml, &error);
	FREE(introspection_xml);
	if (!vrrp_instance_introspection_data) {
		log_message(LOG_INFO, "%s", error->message);
		return NULL;
	}

	owner_id = g_bus_own_name(G_BUS_TYPE_SYSTEM,
				  DBUS_SERVICE_NAME,
				  G_BUS_NAME_OWNER_FLAGS_NONE,
				  on_bus_acquired,
				  on_name_acquired,
				  on_name_lost,
				  NULL,  /* user_data */
				  NULL); /* user_data_free_func */

	loop = g_main_loop_new(NULL, FALSE);
	g_main_loop_run(loop);

	/* cleanup after loop terminates */
	g_main_loop_unref(loop);
	g_bus_unown_name(owner_id);
	global_connection = NULL;

	sem_post(&thread_end);
	pthread_exit(0);
}

/* The following functions are run in the context of the main vrrp thread */

/* send signal VrrpStatusChange
 * containing the new state of vrrp */
void
dbus_send_state_signal(vrrp_t *vrrp)
{
	GError *local_error = NULL;
	gchar *object_path;
	GVariant *args;

	/* the interface will go through the initial state changes before
	 * the main loop can be started and global_connection initialised */
	if (global_connection == NULL)
		return;

	object_path = dbus_object_create_path_instance(IF_NAME(IF_BASE_IFP(vrrp->ifp)), vrrp->vrid, vrrp->family);

	args = g_variant_new("(u)", vrrp->state);
	g_dbus_connection_emit_signal(global_connection, NULL, object_path,
				      DBUS_VRRP_INSTANCE_INTERFACE,
				      "VrrpStatusChange", args, &local_error);

	g_free(object_path);
}

/* send signal VrrpRestarted */
static void
dbus_send_reload_signal(void)
{
	GError *local_error = NULL;
	gchar *path;

	if (global_connection == NULL)
		return;

	path = dbus_object_create_path_vrrp();
	g_dbus_connection_emit_signal(global_connection, NULL, path,
				      DBUS_VRRP_INTERFACE, "VrrpReloaded", NULL, &local_error);
	g_free(path);
}

static gboolean
dbus_unregister_object(char *str)
{
	gboolean ret = false;

	gpointer value = g_hash_table_lookup(objects, str);
	if (value) {
		ret = unregister_object(str, value, NULL);
		log_message(LOG_INFO, "Deleted DBus object for instance %s", str);
	}
#ifdef DBUS_DEBUG
	else
		log_message(LOG_INFO, "DBus object not found for instance %s", str);
#endif

	return ret;
}

void
dbus_remove_object(vrrp_t *vrrp)
{
	dbus_unregister_object(vrrp->iname);
}

static int
handle_dbus_msg(__attribute__((unused)) thread_t *thread)
{
	dbus_queue_ent_t *ent;
	char recv_buf;
	vrrp_t *vrrp;
#ifdef _WITH_DBUS_CREATE_INSTANCE_
	gchar *name;
#endif

	if (read(dbus_in_pipe[0], &recv_buf, 1) != 1)
		log_message(LOG_INFO, "Read from DBus thread to vrrp thread failed");

	if ((ent = ent_ptr) != NULL) {
		ent->reply = DBUS_SUCCESS;

		if (ent->action == DBUS_PRINT_DATA) {
			log_message(LOG_INFO, "Printing VRRP data on DBus request");
			vrrp_print_data();

		}
		else if (ent->action == DBUS_PRINT_STATS) {
			log_message(LOG_INFO, "Printing VRRP stats on DBus request");
			vrrp_print_stats();
		}
#ifdef _WITH_DBUS_CREATE_INSTANCE_
		else if (ent->action == DBUS_CREATE_INSTANCE) {
			g_variant_get(ent->args, "(s)", &name);
			ent->reply = dbus_create_object_params(name, ent->ifname, ent->vrid, ent->family, true);
		}
		else if (ent->action == DBUS_DESTROY_INSTANCE) {
			g_variant_get(ent->args, "(s)", &name);
			if (!dbus_unregister_object(name))
				ent->reply = DBUS_INSTANCE_NOT_FOUND;
		}
#endif
		else if (ent->action == DBUS_SEND_GARP) {
			ent->reply = DBUS_INTERFACE_NOT_FOUND;
			vrrp = get_vrrp_instance(ent->ifname, ent->vrid, ent->family);
			if (vrrp) {
				log_message(LOG_INFO, "Sending garps on %s on DBus request", vrrp->iname);
				vrrp_send_link_update(vrrp, 1);
				ent->reply = DBUS_SUCCESS;
			}
		}
		else if (ent->action == DBUS_GET_NAME ||
			 ent->action == DBUS_GET_STATUS) {
			/* we look for the vrrp instance object that corresponds to our interface and group */
			ent->reply = DBUS_INTERFACE_NOT_FOUND;

			vrrp = get_vrrp_instance(ent->ifname, ent->vrid, ent->family);

			if (vrrp) {
				/* the property_name argument is the property we want to Get */
				if (ent->action == DBUS_GET_NAME)
					ent->args = g_variant_new("(s)", vrrp->iname);
				else if (ent->action == DBUS_GET_STATUS)
					ent->args = g_variant_new("(us)", vrrp->state, state_str(vrrp->state));
				else
					ent->args = NULL;	 /* How did we get here? */
				ent->reply = DBUS_SUCCESS;
			}
		}
		if (write(dbus_out_pipe[1], ent, 1) != 1)
			log_message(LOG_INFO, "Write from main thread to DBus thread failed");
	}

	thread_add_read(master, handle_dbus_msg, NULL, dbus_in_pipe[0], TIMER_NEVER);

	return 0;
}

void
dbus_reload(list o, list n)
{
	element e1, e2, e3;
	vrrp_t *vrrp_n, *vrrp_o, *vrrp_n3;

	if (!LIST_ISEMPTY(n)) {
		for (e1 = LIST_HEAD(n); e1; ELEMENT_NEXT(e1)) {
			char *n_name;
			bool match_found;

			vrrp_n = ELEMENT_DATA(e1);

			if (LIST_ISEMPTY(o)) {
				dbus_create_object(vrrp_n);
				continue;
			}

			n_name = IF_BASE_IFP(vrrp_n->ifp)->ifname;

			/* Try an find an instance with same vrid/family/interface that existed before and now */
			for (e2 = LIST_HEAD(o), match_found = false; e2 && !match_found; ELEMENT_NEXT(e2)) {
				vrrp_o = ELEMENT_DATA(e2);

				if (vrrp_n->vrid == vrrp_o->vrid &&
				    vrrp_n->family == vrrp_o->family &&
				    !strcmp(n_name, IF_BASE_IFP(vrrp_o->ifp)->ifname)) {
					/* If the old instance exists in the new config,
					 * then the dbus object will exist */
					if (!strcmp(vrrp_n->iname, vrrp_o->iname)) {
						match_found = true;
						break;
					}

					/* Check if the old instance name we found still exists
					 * (but has a different vrid/family/interface) */
					for (e3 = LIST_HEAD(n); e3; ELEMENT_NEXT(e3)) {
						vrrp_n3 = ELEMENT_DATA(e3);
						if (!strcmp(vrrp_o->iname, vrrp_n3->iname)) {
							match_found = true;
							break;
						}
					}
				}
			}

			if (match_found)
				continue;

			dbus_create_object(vrrp_n);
		}
	}

	/* Signal we have reloaded */
	dbus_send_reload_signal();

	/* We need to reinstate the read thread */
	thread_add_read(master, handle_dbus_msg, NULL, dbus_in_pipe[0], TIMER_NEVER);
}

bool
dbus_start(void)
{
	pthread_t dbus_thread;
	sigset_t sigset, cursigset;

#ifdef HAVE_PIPE2
	if (pipe2(dbus_in_pipe, O_CLOEXEC)) {
		log_message(LOG_INFO, "Unable to create inbound dbus pipe - disabling DBus");
		return false;
	}
	if (pipe2(dbus_out_pipe, O_CLOEXEC)) {
		log_message(LOG_INFO, "Unable to create outbound dbus pipe - disabling DBus");
		close(dbus_in_pipe[0]);
		close(dbus_in_pipe[1]);
		return false;
	}
#else
	if (pipe(dbus_in_pipe)) {
		log_message(LOG_INFO, "Unable to create inbound dbus pipe - disabling DBus");
		return false;
	}
	if (pipe(dbus_out_pipe)) {
		log_message(LOG_INFO, "Unable to create outbound dbus pipe - disabling DBus");
		close(dbus_in_pipe[0]);
		close(dbus_in_pipe[1]);
		return false;
	}
	fcntl (dbus_in_pipe[0], F_SETFD, FD_CLOEXEC | fcntl(dbus_in_pipe[0], F_GETFD));
	fcntl (dbus_in_pipe[1], F_SETFD, FD_CLOEXEC | fcntl(dbus_in_pipe[1], F_GETFD));
	fcntl (dbus_out_pipe[0], F_SETFD, FD_CLOEXEC | fcntl(dbus_out_pipe[0], F_GETFD));
	fcntl (dbus_out_pipe[1], F_SETFD, FD_CLOEXEC | fcntl(dbus_out_pipe[1], F_GETFD));
#endif

	/* We don't want the main thread to block when using the pipes */
	fcntl(dbus_in_pipe[0], F_SETFL, O_NONBLOCK | fcntl(dbus_in_pipe[0], F_GETFL));
	fcntl(dbus_out_pipe[1], F_SETFL, O_NONBLOCK | fcntl(dbus_out_pipe[1], F_GETFL));

	thread_add_read(master, handle_dbus_msg, NULL, dbus_in_pipe[0], TIMER_NEVER);

	/* Initialise the thread termination semaphore */
	sem_init(&thread_end, 0, 0);

	/* Block signals (all) we don't want the new thread to process */
	sigemptyset(&sigset);
	pthread_sigmask(SIG_SETMASK, &sigset, &cursigset);

	/* Now create the dbus thread */
	pthread_create(&dbus_thread, NULL, &dbus_main, NULL);

	/* Reenable our signals */
	pthread_sigmask(SIG_SETMASK, &cursigset, NULL);

	return true;
}

void
dbus_stop(void)
{
	GError *local_error = NULL;
	struct timespec thread_end_wait;
	int ret;
	gchar *path;

	if (global_connection != NULL) {
		path = dbus_object_create_path_vrrp();
		g_dbus_connection_emit_signal(global_connection, NULL, path,
					      DBUS_VRRP_INTERFACE, "VrrpStopped", NULL, &local_error);
		g_free(path);
	}

	g_main_loop_quit(loop);

	g_dbus_node_info_unref(vrrp_introspection_data);
	g_dbus_node_info_unref(vrrp_instance_introspection_data);

	clock_gettime(CLOCK_REALTIME, &thread_end_wait);
	thread_end_wait.tv_sec += 1;
	while ((ret = sem_timedwait(&thread_end, &thread_end_wait)) == -1 && errno == EINTR) ;

	if (ret == -1 ) {
		if (errno == ETIMEDOUT)
			log_message(LOG_INFO, "DBus thread termination timed out");
		else
			log_message(LOG_INFO, "sem_timewait error %d", errno);
	}
	else {
		log_message(LOG_INFO, "Released DBus");
		sem_destroy(&thread_end);
	}
}

#ifdef _TIMER_DEBUG_
void
print_vrrp_dbus_addresses(void)
{
	log_message(LOG_INFO, "Address of handle_dbus_msg() is 0x%p", handle_dbus_msg);
}
#endif<|MERGE_RESOLUTION|>--- conflicted
+++ resolved
@@ -45,11 +45,8 @@
 #include <ctype.h>
 #include <fcntl.h>
 #include <sys/types.h>
-<<<<<<< HEAD
 #include <stdlib.h>
-=======
 #include <stdint.h>
->>>>>>> 53f7e766
 
 #include "vrrp_dbus.h"
 #include "vrrp_data.h"
