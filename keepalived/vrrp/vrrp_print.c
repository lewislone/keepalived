--- conflicted
+++ resolved
@@ -122,15 +122,11 @@
 	fprintf(file, "   Timeout = %lu\n", vscript->timeout / TIMER_HZ);
 	fprintf(file, "   Weight = %d\n", vscript->weight);
 	fprintf(file, "   Rise = %d\n", vscript->rise);
-<<<<<<< HEAD
 	fprintf(file, "   Fall = %d\n", vscript->fall);
 	fprintf(file, "   Last exit status = %d\n", vscript->last_status);
 	fprintf(file, "   Use count = %d\n", (vscript->vrrp) ? LIST_SIZE(vscript->vrrp) : 0);
-=======
-	fprintf(file, "   Full = %d\n", vscript->fall);
 	fprintf(file, "   Insecure = %s\n", vscript->insecure ? "yes" : "no");
 	fprintf(file, "   Executable = %s\n", vscript->executable ? "yes" : "no");
->>>>>>> b266fd95
 
 	switch (vscript->result) {
 	case VRRP_SCRIPT_STATUS_INIT:
@@ -142,10 +138,11 @@
 	}
 	fprintf(file, "   Result = %d (%s)\n", vscript->result, str);
 
-	if (vscript->vrrp) {
-		fprintf(file, "   Tracking VRRP:\n");
+	fprintf(file, "   Tracking VRRP:\n");
+	if (vscript->vrrp)
 		vrrp_print_list(file, vscript->vrrp, &vrrp_name_print);
-	}
+	else
+		log_message(LOG_INFO, "     (none)");
 }
 
 static void
@@ -370,34 +367,21 @@
 		vrrp_print_list(file, vrrp->vrules, &rule_print);
 	}
 #endif
-<<<<<<< HEAD
 	if (vrrp->script_backup)
-		fprintf(file, "   Backup state transition script = %s\n", vrrp->script_backup);
-	if (vrrp->script_master)
-		fprintf(file, "   Master state transition script = %s\n", vrrp->script_master);
-	if (vrrp->script_fault)
-		fprintf(file, "   Fault state transition script = %s\n", vrrp->script_fault);
-	if (vrrp->script_stop)
-		fprintf(file, "   Stop state transition script = %s\n", vrrp->script_stop);
-	if (vrrp->script)
-		fprintf(file, "   Generic state transition script = '%s'\n", vrrp->script);
-=======
- 	if (vrrp->script_backup)
 		fprintf(file, "   Backup state transition script = %s, uid:gid %d:%d\n",
 				vrrp->script_backup->name, vrrp->script_backup->uid, vrrp->script_backup->gid);
- 	if (vrrp->script_master)
+	if (vrrp->script_master)
 		fprintf(file, "   Master state transition script = %s, uid:gid %d:%d\n",
 				vrrp->script_master->name, vrrp->script_master->uid, vrrp->script_master->gid);
- 	if (vrrp->script_fault)
+	if (vrrp->script_fault)
 		fprintf(file, "   Fault state transition script = %s, uid:gid %d:%d\n",
 				vrrp->script_fault->name, vrrp->script_fault->uid, vrrp->script_fault->gid);
- 	if (vrrp->script_stop)
+	if (vrrp->script_stop)
 		fprintf(file, "   Stop state transition script = %s, uid:gid %d:%d\n",
 				vrrp->script_stop->name, vrrp->script_stop->uid, vrrp->script_stop->gid);
- 	if (vrrp->script)
+	if (vrrp->script)
 		fprintf(file, "   Generic state transition script = '%s', uid:gid %d:%d\n",
 				vrrp->script->name, vrrp->script->uid, vrrp->script->gid);
->>>>>>> b266fd95
 	if (vrrp->smtp_alert)
 		fprintf(file, "   Using smtp notification\n");
 }
