--- conflicted
+++ resolved
@@ -1587,14 +1587,9 @@
 		   (hd->priority == vrrp->effective_priority &&
 		    addr_cmp < 0)) {
 		/* We receive a lower prio adv we just refresh remote ARP cache */
-<<<<<<< HEAD
-		log_message(LOG_INFO, "VRRP_Instance(%s) Received lower prio advert %d"
-				      ", forcing new election", vrrp->iname, hd->priority);
-#ifdef _WITH_VRRP_AUTH_
-=======
 		log_message(LOG_INFO, "VRRP_Instance(%s) Received advert with lower priority %d, ours %d"
 				      ", forcing new election", vrrp->iname, hd->priority, vrrp->effective_priority);
->>>>>>> aaea8a4c
+#ifdef _WITH_VRRP_AUTH_
 		if (proto == IPPROTO_IPSEC_AH) {
 			ah = (ipsec_ah_t *) (buf + sizeof(struct iphdr));
 			log_message(LOG_INFO, "VRRP_Instance(%s) IPSEC-AH : Syncing seq_num"
@@ -1627,18 +1622,10 @@
 	}
 
 	if (hd->priority > vrrp->effective_priority ||
-<<<<<<< HEAD
 	    (hd->priority == vrrp->effective_priority && addr_cmp > 0)) {
-		log_message(LOG_INFO, "VRRP_Instance(%s) Received higher prio advert %d"
-				    , vrrp->iname, hd->priority);
-#ifdef _WITH_VRRP_AUTH_
-=======
-		   (hd->priority == vrrp->effective_priority &&
-		    addr_cmp > 0)) {
-
 		log_message(LOG_INFO, "VRRP_Instance(%s) Received advert with higher priority %d, ours %d"
 				    , vrrp->iname, hd->priority, vrrp->effective_priority);
->>>>>>> aaea8a4c
+#ifdef _WITH_VRRP_AUTH_
 		if (proto == IPPROTO_IPSEC_AH) {
 			ah = (ipsec_ah_t *) (buf + sizeof(struct iphdr));
 			log_message(LOG_INFO, "VRRP_Instance(%s) IPSEC-AH : Syncing seq_num"
