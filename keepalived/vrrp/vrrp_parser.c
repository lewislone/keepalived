/*
 * Soft:        Keepalived is a failover program for the LVS project
 *              <www.linuxvirtualserver.org>. It monitor & manipulate
 *              a loadbalanced server pool using multi-layer checks.
 *
 * Part:        Configuration file parser/reader. Place into the dynamic
 *              data structure representation the conf file representing
 *              the loadbalanced server pool.
 *
 * Author:      Alexandre Cassen, <acassen@linux-vs.org>
 *
 *              This program is distributed in the hope that it will be useful,
 *              but WITHOUT ANY WARRANTY; without even the implied warranty of
 *              MERCHANTABILITY or FITNESS FOR A PARTICULAR PURPOSE.
 *              See the GNU General Public License for more details.
 *
 *              This program is free software; you can redistribute it and/or
 *              modify it under the terms of the GNU General Public License
 *              as published by the Free Software Foundation; either version
 *              2 of the License, or (at your option) any later version.
 *
 * Copyright (C) 2001-2012 Alexandre Cassen, <acassen@gmail.com>
 */

#include "config.h"

#include "vrrp_parser.h"
#include "vrrp_data.h"
#include "vrrp_sync.h"
#include "vrrp_index.h"
#include "vrrp_if.h"
#ifdef _HAVE_VRRP_VMAC_
#include "vrrp_vmac.h"
#endif
#include "vrrp.h"
#include "global_data.h"
#include "global_parser.h"
#ifdef _WITH_LVS_
#include "check_parser.h"
#endif
#include "logger.h"
#include "parser.h"
#include "memory.h"
#include "bitops.h"

/* Static addresses handler */
static void
static_addresses_handler(__attribute__((unused)) vector_t *strvec)
{
	alloc_value_block(alloc_saddress);
}

#ifdef _HAVE_FIB_ROUTING_
/* Static routes handler */
static void
static_routes_handler(__attribute__((unused)) vector_t *strvec)
{
	alloc_value_block(alloc_sroute);
}

/* Static rules handler */
static void
static_rules_handler(__attribute__((unused)) vector_t *strvec)
{
	alloc_value_block(alloc_srule);
}
#endif

/* VRRP handlers */
static void
vrrp_sync_group_handler(vector_t *strvec)
{
	list l;
	element e;
	vrrp_sgroup_t *sg;
	char* gname;

	if (vector_count(strvec) != 2) {
		log_message(LOG_INFO, "vrrp_sync_group must have a name - skipping");
		skip_block();
		return;
	}

	gname = strvec_slot(strvec, 1);

	/* check group doesn't already exist */
	if (!LIST_ISEMPTY(vrrp_data->vrrp_sync_group)) {
		l = vrrp_data->vrrp_sync_group;
		for (e = LIST_HEAD(l); e; ELEMENT_NEXT(e)) {
			sg = ELEMENT_DATA(e);
			if (!strcmp(gname,sg->gname)) {
				log_message(LOG_INFO, "vrrp sync group %s already defined", gname);
				skip_block();
				return;
			}
		}
	}

	alloc_vrrp_sync_group(gname);
}
static void
vrrp_group_handler(vector_t *strvec)
{
	vrrp_sgroup_t *vgroup = LIST_TAIL_DATA(vrrp_data->vrrp_sync_group);

	if (vgroup->iname) {
		log_message(LOG_INFO, "Group list already specified for sync group %s", vgroup->gname);
		skip_block();
		return;
	}

	vgroup->iname = read_value_block(strvec);
}
static void
vrrp_gnotify_backup_handler(vector_t *strvec)
{
	vrrp_sgroup_t *vgroup = LIST_TAIL_DATA(vrrp_data->vrrp_sync_group);
	vgroup->script_backup = set_value(strvec);
	vgroup->notify_exec = 1;
}
static void
vrrp_gnotify_master_handler(vector_t *strvec)
{
	vrrp_sgroup_t *vgroup = LIST_TAIL_DATA(vrrp_data->vrrp_sync_group);
	vgroup->script_master = set_value(strvec);
	vgroup->notify_exec = 1;
}
static void
vrrp_gnotify_fault_handler(vector_t *strvec)
{
	vrrp_sgroup_t *vgroup = LIST_TAIL_DATA(vrrp_data->vrrp_sync_group);
	vgroup->script_fault = set_value(strvec);
	vgroup->notify_exec = 1;
}
static void
vrrp_gnotify_handler(vector_t *strvec)
{
	vrrp_sgroup_t *vgroup = LIST_TAIL_DATA(vrrp_data->vrrp_sync_group);
	vgroup->script = set_value(strvec);
	vgroup->notify_exec = 1;
}
static void
vrrp_gsmtp_handler(__attribute__((unused)) vector_t *strvec)
{
	vrrp_sgroup_t *vgroup = LIST_TAIL_DATA(vrrp_data->vrrp_sync_group);
	vgroup->smtp_alert = 1;
}
static void
vrrp_gglobal_tracking_handler(__attribute__((unused)) vector_t *strvec)
{
	vrrp_sgroup_t *vgroup = LIST_TAIL_DATA(vrrp_data->vrrp_sync_group);
	vgroup->global_tracking = 1;
}
static void
vrrp_handler(vector_t *strvec)
{
	list l;
	element e;
	vrrp_t *vrrp;
	char *iname;

	if (vector_count(strvec) != 2) {
		log_message(LOG_INFO, "vrrp_instance must have a name");
		skip_block();
		return;
	}

	iname = strvec_slot(strvec,1);

	/* Make sure the vrrp instance doesn't already exist */
	if (!LIST_ISEMPTY(vrrp_data->vrrp)) {
		l = vrrp_data->vrrp;
		for (e = LIST_HEAD(l); e; ELEMENT_NEXT(e)) {
			vrrp = ELEMENT_DATA(e);
			if (!strcmp(iname,vrrp->iname)) {
				log_message(LOG_INFO, "vrrp instance %s already defined", iname );
				skip_block();
				return;
			}
		}
	}

	alloc_vrrp(iname);
}
#ifdef _HAVE_VRRP_VMAC_
static void
vrrp_vmac_handler(vector_t *strvec)
{
	vrrp_t *vrrp = LIST_TAIL_DATA(vrrp_data->vrrp);
	interface_t *ifp;

	__set_bit(VRRP_VMAC_BIT, &vrrp->vmac_flags);

	if (vector_size(strvec) >= 2) {
		strncpy(vrrp->vmac_ifname, strvec_slot(strvec, 1), IFNAMSIZ - 1);

		/* Check if the interface exists and is a macvlan we can use */
		if ((ifp = if_get_by_ifname(vrrp->vmac_ifname)) &&
		    !ifp->vmac) {
			log_message(LOG_INFO, "(%s): interface %s already exists and is not a private macvlan; ignoring vmac if_name", vrrp->iname, vrrp->vmac_ifname);
			vrrp->vmac_ifname[0] = '\0';
		}
	}
}
static void
vrrp_vmac_xmit_base_handler(__attribute__((unused)) vector_t *strvec)
{
	vrrp_t *vrrp = LIST_TAIL_DATA(vrrp_data->vrrp);

	__set_bit(VRRP_VMAC_XMITBASE_BIT, &vrrp->vmac_flags);
}
#endif
static void
vrrp_unicast_peer_handler(__attribute__((unused)) vector_t *strvec)
{
	alloc_value_block(alloc_vrrp_unicast_peer);
}
static void
vrrp_native_ipv6_handler(__attribute__((unused)) vector_t *strvec)
{
	vrrp_t *vrrp = LIST_TAIL_DATA(vrrp_data->vrrp);

	if (vrrp->family == AF_INET) {
		log_message(LOG_INFO,"(%s): Cannot specify native_ipv6 with IPv4 addresses", vrrp->iname);
		return;
	}

	vrrp->family = AF_INET6;
	vrrp->version = VRRP_VERSION_3;
}
static void
vrrp_state_handler(vector_t *strvec)
{
	char *str = strvec_slot(strvec, 1);
	vrrp_t *vrrp = LIST_TAIL_DATA(vrrp_data->vrrp);

	if (!strcmp(str, "MASTER"))
		vrrp->init_state = VRRP_STATE_MAST;
	else if (!strcmp(str, "BACKUP"))
	{
		if (vrrp->init_state == VRRP_STATE_MAST)
			log_message(LOG_INFO, "(%s): state previously set as MASTER - ignoring BACKUP", vrrp->iname);
	}
	else
		log_message(LOG_INFO,"(%s): unknown state '%s', defaulting to BACKUP", vrrp->iname, str);
}
static void
vrrp_int_handler(vector_t *strvec)
{
	vrrp_t *vrrp = LIST_TAIL_DATA(vrrp_data->vrrp);
	char *name = strvec_slot(strvec, 1);

	vrrp->ifp = if_get_by_ifname(name);
	if (!vrrp->ifp) {
		log_message(LOG_INFO, "Cant find interface %s for vrrp_instance %s !!!"
				    , name, vrrp->iname);
		return;
	}
}
static void
vrrp_linkbeat_handler(__attribute__((unused)) vector_t *strvec)
{
	vrrp_t *vrrp = LIST_TAIL_DATA(vrrp_data->vrrp);

	vrrp->linkbeat_use_polling = true;
}
static void
vrrp_track_int_handler(__attribute__((unused)) vector_t *strvec)
{
	alloc_value_block(alloc_vrrp_track);
}
static void
vrrp_track_scr_handler(__attribute__((unused)) vector_t *strvec)
{
	alloc_value_block(alloc_vrrp_track_script);
}
static void
vrrp_dont_track_handler(__attribute__((unused)) vector_t *strvec)
{
	vrrp_t *vrrp = LIST_TAIL_DATA(vrrp_data->vrrp);
	vrrp->dont_track_primary = true;
}
static void
vrrp_srcip_handler(vector_t *strvec)
{
	vrrp_t *vrrp = LIST_TAIL_DATA(vrrp_data->vrrp);
	struct sockaddr_storage *saddr = &vrrp->saddr;
	int ret;

	ret = inet_stosockaddr(strvec_slot(strvec, 1), 0, saddr);
	if (ret < 0) {
		log_message(LOG_ERR, "Configuration error: VRRP instance[%s] malformed unicast"
				     " src address[%s]. Skipping..."
				   , vrrp->iname, FMT_STR_VSLOT(strvec, 1));
		return;
	}

	if (vrrp->family == AF_UNSPEC)
		vrrp->family = saddr->ss_family;
	else if (saddr->ss_family != vrrp->family) {
		log_message(LOG_ERR, "Configuration error: VRRP instance[%s] and unicast src address"
				     "[%s] MUST be of the same family !!! Skipping..."
				   , vrrp->iname, FMT_STR_VSLOT(strvec, 1));
		saddr->ss_family = AF_UNSPEC;
	}
}
static void
vrrp_vrid_handler(vector_t *strvec)
{
	vrrp_t *vrrp = LIST_TAIL_DATA(vrrp_data->vrrp);
	char *end_ptr;
	unsigned long vrid = strtoul(strvec_slot(strvec, 1),&end_ptr, 10);

	if (*end_ptr || VRRP_IS_BAD_VID(vrid)) {
		log_message(LOG_INFO, "VRRP Error : VRID not valid - must be between 1 & 255. reconfigure !");
		return;
	}

	vrrp->vrid = (uint8_t)vrid;
	alloc_vrrp_bucket(vrrp);
}
static void
vrrp_prio_handler(vector_t *strvec)
{
	vrrp_t *vrrp = LIST_TAIL_DATA(vrrp_data->vrrp);
	char *endptr;
	unsigned long base_priority = strtoul(strvec_slot(strvec, 1), &endptr, 10);

	if (*endptr || VRRP_IS_BAD_PRIORITY(base_priority)) {
		log_message(LOG_INFO, "(%s): Priority not valid! must be between 1 & 255. Reconfigure !", vrrp->iname);
		log_message(LOG_INFO, "%*sUsing default value : %d", (int)strlen(vrrp->iname) + 4, "", VRRP_PRIO_DFL);

		vrrp->base_priority = VRRP_PRIO_DFL;
	}
	else
		vrrp->base_priority = (uint8_t)base_priority;
}
static void
vrrp_adv_handler(vector_t *strvec)
{
	vrrp_t *vrrp = LIST_TAIL_DATA(vrrp_data->vrrp);
	int adver_int = (int)(atof(strvec_slot(strvec, 1)) * TIMER_HZ);

	/* Simple check - just positive */
	if (adver_int <= 0)
		log_message(LOG_INFO, "(%s): Advert interval (%s) not valid! Must be > 0 - ignoring", vrrp->iname, FMT_STR_VSLOT(strvec, 1));
	else
		vrrp->adver_int = (unsigned)adver_int;
}
static void
vrrp_debug_handler(vector_t *strvec)
{
	vrrp_t *vrrp = LIST_TAIL_DATA(vrrp_data->vrrp);
	vrrp->debug = atoi(strvec_slot(strvec, 1));

	if (VRRP_IS_BAD_DEBUG_INT(vrrp->debug)) {
		log_message(LOG_INFO, "(%s): Debug value not valid! must be between 0-4", vrrp->iname);
		vrrp->debug = 0;
	}
}
static void
vrrp_skip_check_adv_addr_handler(vector_t *strvec)
{
	vrrp_t *vrrp = LIST_TAIL_DATA(vrrp_data->vrrp);
	int res;

	if (vector_size(strvec) >= 2) {
		res = check_true_false(strvec_slot(strvec, 1));
		if (res >= 0)
			vrrp->skip_check_adv_addr = (bool)res;
		else
			log_message(LOG_INFO, "(%s): invalid skip_check_adv_addr %s specified", vrrp->iname, FMT_STR_VSLOT(strvec, 1));
	} else {
		/* Defaults to true */
		vrrp->skip_check_adv_addr = true;
	}
}
static void
vrrp_strict_mode_handler(vector_t *strvec)
{
	int res;

	vrrp_t *vrrp = LIST_TAIL_DATA(vrrp_data->vrrp);
	if (vector_size(strvec) >= 2) {
		res = check_true_false(strvec_slot(strvec, 1));
		if (res >= 0)
			vrrp->strict_mode = (bool)res;
		else
			log_message(LOG_INFO, "(%s): invalid strict_mode %s specified", vrrp->iname, FMT_STR_VSLOT(strvec, 1));
	} else {
		/* Defaults to true */
		vrrp->strict_mode = true;
	}
}
static void
vrrp_nopreempt_handler(__attribute__((unused)) vector_t *strvec)
{
	vrrp_t *vrrp = LIST_TAIL_DATA(vrrp_data->vrrp);
	vrrp->nopreempt = 1;
}
static void	/* backwards compatibility */
vrrp_preempt_handler(__attribute__((unused)) vector_t *strvec)
{
	vrrp_t *vrrp = LIST_TAIL_DATA(vrrp_data->vrrp);
	vrrp->nopreempt = 0;
}
static void
vrrp_preempt_delay_handler(vector_t *strvec)
{
	vrrp_t *vrrp = LIST_TAIL_DATA(vrrp_data->vrrp);
<<<<<<< HEAD
// TODO - make preempt_delay support centi-seconds (see adver_int for implementation)
	unsigned long preempt_delay = strtoul(vector_slot(strvec, 1), NULL, 10);
=======
	unsigned long preempt_delay = strtoul(strvec_slot(strvec, 1), NULL, 10);
>>>>>>> aaea8a4c

	if (VRRP_IS_BAD_PREEMPT_DELAY(preempt_delay)) {
		log_message(LOG_INFO, "(%s): Preempt_delay not valid! must be between 0-%d", vrrp->iname, TIMER_MAX_SEC);
		vrrp->preempt_delay = 0;
	}
	else
		vrrp->preempt_delay = preempt_delay * TIMER_HZ;
}
static void
vrrp_notify_backup_handler(vector_t *strvec)
{
	vrrp_t *vrrp = LIST_TAIL_DATA(vrrp_data->vrrp);
	vrrp->script_backup = set_value(strvec);
	vrrp->notify_exec = 1;
}
static void
vrrp_notify_master_handler(vector_t *strvec)
{
	vrrp_t *vrrp = LIST_TAIL_DATA(vrrp_data->vrrp);
	vrrp->script_master = set_value(strvec);
	vrrp->notify_exec = 1;
}
static void
vrrp_notify_fault_handler(vector_t *strvec)
{
	vrrp_t *vrrp = LIST_TAIL_DATA(vrrp_data->vrrp);
	vrrp->script_fault = set_value(strvec);
	vrrp->notify_exec = 1;
}
static void
vrrp_notify_stop_handler(vector_t *strvec)
{
	vrrp_t *vrrp = LIST_TAIL_DATA(vrrp_data->vrrp);
	vrrp->script_stop = set_value(strvec);
	vrrp->notify_exec = 1;
}
static void
vrrp_notify_handler(vector_t *strvec)
{
	vrrp_t *vrrp = LIST_TAIL_DATA(vrrp_data->vrrp);
	vrrp->script = set_value(strvec);
	vrrp->notify_exec = 1;
}
static void
vrrp_smtp_handler(__attribute__((unused)) vector_t *strvec)
{
	vrrp_t *vrrp = LIST_TAIL_DATA(vrrp_data->vrrp);
	vrrp->smtp_alert = 1;
}
#ifdef _WITH_LVS_
static void
vrrp_lvs_syncd_handler(vector_t *strvec)
{
	vrrp_t *vrrp = LIST_TAIL_DATA(vrrp_data->vrrp);

	log_message(LOG_INFO, "(%s): Specifying lvs_sync_daemon_interface against a vrrp is deprecated.", vrrp->iname);  /* Deprecated after v1.2.19 */
	log_message(LOG_INFO, "      %*sPlease use global lvs_sync_daemon", (int)strlen(vrrp->iname) - 2, "");

	if (global_data->lvs_syncd.ifname) {
		log_message(LOG_INFO, "(%s): lvs_sync_daemon_interface has already been specified as %s - ignoring", vrrp->iname, global_data->lvs_syncd.ifname);
		return;
	}

	global_data->lvs_syncd.ifname = set_value(strvec);
	global_data->lvs_syncd.vrrp = vrrp;
}
#endif
static void
vrrp_garp_delay_handler(vector_t *strvec)
{
	vrrp_t *vrrp = LIST_TAIL_DATA(vrrp_data->vrrp);
	vrrp->garp_delay = (unsigned)strtoul(strvec_slot(strvec, 1), NULL, 10) * TIMER_HZ;
	if (vrrp->garp_delay < TIMER_HZ)
		vrrp->garp_delay = TIMER_HZ;
}
static void
vrrp_garp_refresh_handler(vector_t *strvec)
{
	vrrp_t *vrrp = LIST_TAIL_DATA(vrrp_data->vrrp);
	vrrp->garp_refresh.tv_sec = atoi(strvec_slot(strvec, 1));
	vrrp->garp_refresh.tv_usec = 0;
}
static void
vrrp_garp_rep_handler(vector_t *strvec)
{
	vrrp_t *vrrp = LIST_TAIL_DATA(vrrp_data->vrrp);
	vrrp->garp_rep = (unsigned)strtoul(strvec_slot(strvec, 1), NULL, 10);
	if (vrrp->garp_rep < 1)
		vrrp->garp_rep = 1;
}
static void
vrrp_garp_refresh_rep_handler(vector_t *strvec)
{
	vrrp_t *vrrp = LIST_TAIL_DATA(vrrp_data->vrrp);
	vrrp->garp_refresh_rep = (unsigned)strtoul(strvec_slot(strvec, 1), NULL, 10);
	if (vrrp->garp_refresh_rep < 1)
		vrrp->garp_refresh_rep = 1;
}

static void
vrrp_garp_lower_prio_delay_handler(vector_t *strvec)
{
	vrrp_t *vrrp = LIST_TAIL_DATA(vrrp_data->vrrp);
	vrrp->garp_lower_prio_delay = (unsigned)strtoul(strvec_slot(strvec, 1), NULL, 10) * TIMER_HZ;
}
static void
vrrp_garp_lower_prio_rep_handler(vector_t *strvec)
{
	vrrp_t *vrrp = LIST_TAIL_DATA(vrrp_data->vrrp);
	int garp_lower_prio_rep = atoi(strvec_slot(strvec, 1));

	/* Allow 0 GARP messages to be sent */
	if (garp_lower_prio_rep < 0)
		vrrp->garp_lower_prio_rep = 0;
	else
		vrrp->garp_lower_prio_rep = (unsigned)garp_lower_prio_rep;
}
static void
vrrp_lower_prio_no_advert_handler(vector_t *strvec)
{
	int res;

	vrrp_t *vrrp = LIST_TAIL_DATA(vrrp_data->vrrp);
	if (vector_size(strvec) >= 2) {
		res = check_true_false(strvec_slot(strvec, 1));
		if (res >= 0)
			vrrp->lower_prio_no_advert = (unsigned)res;
		else
			log_message(LOG_INFO, "(%s): invalid lower_prio_no_advert %s specified", vrrp->iname, FMT_STR_VSLOT(strvec, 1));
	} else {
		/* Defaults to true */
		vrrp->lower_prio_no_advert = true;
	}
}


#if defined _WITH_VRRP_AUTH_
static void
vrrp_auth_type_handler(vector_t *strvec)
{
	vrrp_t *vrrp = LIST_TAIL_DATA(vrrp_data->vrrp);
	char *str = strvec_slot(strvec, 1);

	if (!strcmp(str, "AH"))
		vrrp->auth_type = VRRP_AUTH_AH;
	else if (!strcmp(str, "PASS"))
		vrrp->auth_type = VRRP_AUTH_PASS;
	else
		log_message(LOG_INFO, "(%s): unknown authentication type '%s'", vrrp->iname, str);
}
static void
vrrp_auth_pass_handler(vector_t *strvec)
{
	vrrp_t *vrrp = LIST_TAIL_DATA(vrrp_data->vrrp);
	char *str = strvec_slot(strvec, 1);
	size_t max_size = sizeof (vrrp->auth_data);
	size_t str_len = strlen(str);

	if (str_len > max_size) {
		str_len = max_size;
		log_message(LOG_INFO,
			    "Truncating auth_pass to %zu characters", max_size);
	}

	memset(vrrp->auth_data, 0, max_size);
	memcpy(vrrp->auth_data, str, str_len);
}
#endif
static void
vrrp_vip_handler(__attribute__((unused)) vector_t *strvec)
{
	vrrp_t *vrrp = LIST_TAIL_DATA(vrrp_data->vrrp);
	char *buf;
	char *str = NULL;
	vector_t *vec = NULL;
	sa_family_t address_family;

	buf = (char *) MALLOC(MAXBUF);
	while (read_line(buf, MAXBUF)) {
		address_family = AF_UNSPEC;
		vec = alloc_strvec(buf);
		if (vec) {
			str = strvec_slot(vec, 0);
			if (!strcmp(str, EOB)) {
				free_strvec(vec);
				break;
			}

			if (vector_size(vec)) {
				alloc_vrrp_vip(vec);
				if (!LIST_ISEMPTY(vrrp->vip))
					address_family = IP_FAMILY((ip_address_t*)LIST_TAIL_DATA(vrrp->vip));
			}

			if (address_family != AF_UNSPEC) {
				if (vrrp->family == AF_UNSPEC)
					vrrp->family = address_family;
				else if (address_family != vrrp->family) {
					log_message(LOG_INFO, "(%s): address family must match VRRP instance [%s] - ignoring", vrrp->iname, str);
					free_list_element(vrrp->vip, vrrp->vip->tail);
				}
			}

			free_strvec(vec);
		}
		memset(buf, 0, MAXBUF);
	}
	FREE(buf);
}
static void
vrrp_evip_handler(__attribute__((unused)) vector_t *strvec)
{
	alloc_value_block(alloc_vrrp_evip);
}
static void
vrrp_promote_secondaries_handler(__attribute__((unused)) vector_t *strvec)
{
	vrrp_t *vrrp = LIST_TAIL_DATA(vrrp_data->vrrp);

	vrrp->promote_secondaries = true;
}
#ifdef _HAVE_FIB_ROUTING_
static void
vrrp_vroutes_handler(__attribute__((unused)) vector_t *strvec)
{
	alloc_value_block(alloc_vrrp_vroute);
}
static void
vrrp_vrules_handler(__attribute__((unused)) vector_t *strvec)
{
	alloc_value_block(alloc_vrrp_vrule);
}
#endif
static void
vrrp_script_handler(vector_t *strvec)
{
	alloc_vrrp_script(strvec_slot(strvec, 1));
}
static void
vrrp_vscript_script_handler(vector_t *strvec)
{
	vrrp_script_t *vscript = LIST_TAIL_DATA(vrrp_data->vrrp_script);
	vscript->script = set_value(strvec);
}
static void
vrrp_vscript_interval_handler(vector_t *strvec)
{
	vrrp_script_t *vscript = LIST_TAIL_DATA(vrrp_data->vrrp_script);
	vscript->interval = (unsigned)(strtoul(strvec_slot(strvec, 1), NULL, 10) * TIMER_HZ);
	if (vscript->interval < TIMER_HZ)
		vscript->interval = TIMER_HZ;
}
static void
vrrp_vscript_timeout_handler(vector_t *strvec)
{
	vrrp_script_t *vscript = LIST_TAIL_DATA(vrrp_data->vrrp_script);
	vscript->timeout = strtoul(strvec_slot(strvec, 1), NULL, 10) * TIMER_HZ;
	if (vscript->timeout < TIMER_HZ)
		vscript->timeout = TIMER_HZ;
}
static void
vrrp_vscript_weight_handler(vector_t *strvec)
{
	vrrp_script_t *vscript = LIST_TAIL_DATA(vrrp_data->vrrp_script);
	vscript->weight = atoi(strvec_slot(strvec, 1));
}
static void
vrrp_vscript_rise_handler(vector_t *strvec)
{
	vrrp_script_t *vscript = LIST_TAIL_DATA(vrrp_data->vrrp_script);
	vscript->rise = atoi(strvec_slot(strvec, 1));
	if (vscript->rise < 1)
		vscript->rise = 1;
}
static void
vrrp_vscript_fall_handler(vector_t *strvec)
{
	vrrp_script_t *vscript = LIST_TAIL_DATA(vrrp_data->vrrp_script);
	vscript->fall = atoi(strvec_slot(strvec, 1));
	if (vscript->fall < 1)
		vscript->fall = 1;
}

static void
vrrp_version_handler(vector_t *strvec)
{
	vrrp_t *vrrp = LIST_TAIL_DATA(vrrp_data->vrrp);
	uint8_t version = (uint8_t)strtoul(strvec_slot(strvec, 1), NULL, 10);

	if (VRRP_IS_BAD_VERSION(version)) {
		log_message(LOG_INFO, "VRRP Error : Version not valid !");
		log_message(LOG_INFO, "             must be between either 2 or 3. reconfigure !");
		return;
	}

	if ((vrrp->version && vrrp->version != version) ||
	    (version == VRRP_VERSION_2 && vrrp->family == AF_INET6)) {
		log_message(LOG_INFO, "(%s): vrrp_version conflicts with configured or deduced version; ignoring.", vrrp->iname);
		return;
	}

	vrrp->version = version;
}

static void
vrrp_accept_handler(__attribute__((unused)) vector_t *strvec)
{
	vrrp_t *vrrp = LIST_TAIL_DATA(vrrp_data->vrrp);

	vrrp->accept = true;
}

static void
vrrp_no_accept_handler(__attribute__((unused)) vector_t *strvec)
{
	vrrp_t *vrrp = LIST_TAIL_DATA(vrrp_data->vrrp);

	vrrp->accept = false;
}

static void
garp_group_handler(__attribute__((unused)) vector_t *strvec)
{
	alloc_garp_delay();
}
static void
garp_group_garp_interval_handler(vector_t *strvec)
{
	garp_delay_t *delay = LIST_TAIL_DATA(garp_delay);

	delay->garp_interval.tv_usec = (useconds_t)atof(strvec_slot(strvec, 1)) * 1000000;
	delay->garp_interval.tv_sec = delay->garp_interval.tv_usec / 1000000;
	delay->garp_interval.tv_usec %= 1000000;
	delay->have_garp_interval = true;

	if (delay->garp_interval.tv_sec >= 1)
		log_message(LOG_INFO, "The garp_interval is very large - %s seconds", FMT_STR_VSLOT(strvec,1));
}
static void
garp_group_gna_interval_handler(vector_t *strvec)
{
	garp_delay_t *delay = LIST_TAIL_DATA(garp_delay);

	delay->gna_interval.tv_usec = (suseconds_t)(atof(strvec_slot(strvec, 1)) * 1000000);
	delay->gna_interval.tv_sec = delay->gna_interval.tv_usec / 1000000;
	delay->gna_interval.tv_usec %= 1000000;
	delay->have_gna_interval = true;

	if (delay->gna_interval.tv_sec >= 1)
		log_message(LOG_INFO, "The gna_interval is very large - %s seconds", FMT_STR_VSLOT(strvec,1));
}
static void
garp_group_interface_handler(vector_t *strvec)
{
	interface_t *ifp = if_get_by_ifname(strvec_slot(strvec, 1));
	if (!ifp) {
		log_message(LOG_INFO, "Unknown interface %s specified for garp_group - ignoring", FMT_STR_VSLOT(strvec, 1));
		return;
	}

	if (ifp->garp_delay) {
		log_message(LOG_INFO, "garp_group already specified for %s - ignoring", FMT_STR_VSLOT(strvec, 1));
		return;
	}

#ifdef _HAVE_VRRP_VMAC_
	if (ifp->vmac) {
		log_message(LOG_INFO, "Cannot specify garp_delay on a vmac (%s) - ignoring", ifp->ifname);
		return;
	}
#endif
	ifp->garp_delay = LIST_TAIL_DATA(garp_delay);
}
static void
garp_group_interfaces_handler(vector_t *strvec)
{
	garp_delay_t *delay = LIST_TAIL_DATA(garp_delay);
	interface_t *ifp;
        vector_t *interface_vec = read_value_block(strvec);
	size_t i;
	garp_delay_t *gd;
	element e;

	/* First set the next aggregation group number */
	delay->aggregation_group = 1;
	for (e = LIST_HEAD(garp_delay); e; ELEMENT_NEXT(e)) {
		gd = ELEMENT_DATA(e);
		if (gd->aggregation_group && gd != delay)
			delay->aggregation_group++;
	}

        for (i = 0; i < vector_size(interface_vec); i++) {
		ifp = if_get_by_ifname(vector_slot(interface_vec, i));
		if (!ifp) {
			log_message(LOG_INFO, "Unknown interface %s specified for garp_group - ignoring", FMT_STR_VSLOT(interface_vec, i));
			continue;
		}

		if (ifp->garp_delay) {
			log_message(LOG_INFO, "garp_group already specified for %s - ignoring", FMT_STR_VSLOT(strvec, 1));
			continue;
		}

#ifdef _HAVE_VRRP_VMAC_
		if (ifp->vmac) {
			log_message(LOG_INFO, "Cannot specify garp_delay on a vmac (%s) - ignoring", ifp->ifname);
			continue;
		}
#endif
		ifp->garp_delay = delay;
	}

        free_strvec(interface_vec);
}

void
init_vrrp_keywords(bool active)
{
	/* Static routes mapping */
	install_keyword_root("static_ipaddress", &static_addresses_handler, active);
#ifdef _HAVE_FIB_ROUTING_
	install_keyword_root("static_routes", &static_routes_handler, active);
	install_keyword_root("static_rules", &static_rules_handler, active);
#endif

	/* VRRP Instance mapping */
	install_keyword_root("vrrp_sync_group", &vrrp_sync_group_handler, active);
	install_keyword("group", &vrrp_group_handler);
	install_keyword("notify_backup", &vrrp_gnotify_backup_handler);
	install_keyword("notify_master", &vrrp_gnotify_master_handler);
	install_keyword("notify_fault", &vrrp_gnotify_fault_handler);
	install_keyword("notify", &vrrp_gnotify_handler);
	install_keyword("smtp_alert", &vrrp_gsmtp_handler);
	install_keyword("global_tracking", &vrrp_gglobal_tracking_handler);

	install_keyword_root("garp_group", &garp_group_handler, active);
	install_keyword("garp_interval", &garp_group_garp_interval_handler);
	install_keyword("gna_interval", &garp_group_gna_interval_handler);
	install_keyword("interface", &garp_group_interface_handler);
	install_keyword("interfaces", &garp_group_interfaces_handler);

	install_keyword_root("vrrp_instance", &vrrp_handler, active);
#ifdef _HAVE_VRRP_VMAC_
	install_keyword("use_vmac", &vrrp_vmac_handler);
	install_keyword("vmac_xmit_base", &vrrp_vmac_xmit_base_handler);
#endif
	install_keyword("unicast_peer", &vrrp_unicast_peer_handler);
	install_keyword("native_ipv6", &vrrp_native_ipv6_handler);
	install_keyword("state", &vrrp_state_handler);
	install_keyword("interface", &vrrp_int_handler);
	install_keyword("dont_track_primary", &vrrp_dont_track_handler);
	install_keyword("track_interface", &vrrp_track_int_handler);
	install_keyword("track_script", &vrrp_track_scr_handler);
	install_keyword("mcast_src_ip", &vrrp_srcip_handler);
	install_keyword("unicast_src_ip", &vrrp_srcip_handler);
	install_keyword("virtual_router_id", &vrrp_vrid_handler);
	install_keyword("version", &vrrp_version_handler);
	install_keyword("priority", &vrrp_prio_handler);
	install_keyword("advert_int", &vrrp_adv_handler);
	install_keyword("virtual_ipaddress", &vrrp_vip_handler);
	install_keyword("virtual_ipaddress_excluded", &vrrp_evip_handler);
	install_keyword("promote_secondaries", &vrrp_promote_secondaries_handler);
	install_keyword("linkbeat_use_polling", &vrrp_linkbeat_handler);
#ifdef _HAVE_FIB_ROUTING_
	install_keyword("virtual_routes", &vrrp_vroutes_handler);
	install_keyword("virtual_rules", &vrrp_vrules_handler);
#endif
	install_keyword("accept", &vrrp_accept_handler);
	install_keyword("no_accept", &vrrp_no_accept_handler);
	install_keyword("skip_check_adv_addr", &vrrp_skip_check_adv_addr_handler);
	install_keyword("strict_mode", &vrrp_strict_mode_handler);
	install_keyword("preempt", &vrrp_preempt_handler);
	install_keyword("nopreempt", &vrrp_nopreempt_handler);
	install_keyword("preempt_delay", &vrrp_preempt_delay_handler);
	install_keyword("debug", &vrrp_debug_handler);
	install_keyword("notify_backup", &vrrp_notify_backup_handler);
	install_keyword("notify_master", &vrrp_notify_master_handler);
	install_keyword("notify_fault", &vrrp_notify_fault_handler);
	install_keyword("notify_stop", &vrrp_notify_stop_handler);
	install_keyword("notify", &vrrp_notify_handler);
	install_keyword("smtp_alert", &vrrp_smtp_handler);
#ifdef _WITH_LVS_
	install_keyword("lvs_sync_daemon_interface", &vrrp_lvs_syncd_handler);
#endif
	install_keyword("garp_master_delay", &vrrp_garp_delay_handler);
	install_keyword("garp_master_refresh", &vrrp_garp_refresh_handler);
	install_keyword("garp_master_repeat", &vrrp_garp_rep_handler);
	install_keyword("garp_master_refresh_repeat", &vrrp_garp_refresh_rep_handler);
	install_keyword("garp_lower_prio_delay", &vrrp_garp_lower_prio_delay_handler);
	install_keyword("garp_lower_prio_repeat", &vrrp_garp_lower_prio_rep_handler);
	install_keyword("lower_prio_no_advert", &vrrp_lower_prio_no_advert_handler);
#if defined _WITH_VRRP_AUTH_
	install_keyword("authentication", NULL);
	install_sublevel();
	install_keyword("auth_type", &vrrp_auth_type_handler);
	install_keyword("auth_pass", &vrrp_auth_pass_handler);
	install_sublevel_end();
#endif
	install_keyword_root("vrrp_script", &vrrp_script_handler, active);
	install_keyword("script", &vrrp_vscript_script_handler);
	install_keyword("interval", &vrrp_vscript_interval_handler);
	install_keyword("timeout", &vrrp_vscript_timeout_handler);
	install_keyword("weight", &vrrp_vscript_weight_handler);
	install_keyword("rise", &vrrp_vscript_rise_handler);
	install_keyword("fall", &vrrp_vscript_fall_handler);
}

vector_t *
vrrp_init_keywords(void)
{
	/* global definitions mapping */
	init_global_keywords(true);

	init_vrrp_keywords(true);
#ifdef _WITH_LVS_
	init_check_keywords(false);
#endif

	return keywords;
}<|MERGE_RESOLUTION|>--- conflicted
+++ resolved
@@ -408,12 +408,8 @@
 vrrp_preempt_delay_handler(vector_t *strvec)
 {
 	vrrp_t *vrrp = LIST_TAIL_DATA(vrrp_data->vrrp);
-<<<<<<< HEAD
 // TODO - make preempt_delay support centi-seconds (see adver_int for implementation)
 	unsigned long preempt_delay = strtoul(vector_slot(strvec, 1), NULL, 10);
-=======
-	unsigned long preempt_delay = strtoul(strvec_slot(strvec, 1), NULL, 10);
->>>>>>> aaea8a4c
 
 	if (VRRP_IS_BAD_PREEMPT_DELAY(preempt_delay)) {
 		log_message(LOG_INFO, "(%s): Preempt_delay not valid! must be between 0-%d", vrrp->iname, TIMER_MAX_SEC);
