--- conflicted
+++ resolved
@@ -281,14 +281,8 @@
 		/*
 		 * Update interface queue and vrrp instance interface binding.
 		 */
-<<<<<<< HEAD
 		netlink_interface_lookup(vrrp->vmac_ifname);
 		if (!ifp->ifindex)
-=======
-		netlink_interface_lookup(ifname);
-		ifp = if_get_by_ifname(ifname);
-		if (!ifp)
->>>>>>> 9e26d94e
 			return -1;
 
 		/* If we do anything that might cause the interface state to change, we must
