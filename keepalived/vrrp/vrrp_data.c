/*
 * Soft:        Keepalived is a failover program for the LVS project
 *              <www.linuxvirtualserver.org>. It monitor & manipulate
 *              a loadbalanced server pool using multi-layer checks.
 *
 * Part:        Dynamic data structure definition.
 *
 * Author:      Alexandre Cassen, <acassen@linux-vs.org>
 *
 *              This program is distributed in the hope that it will be useful,
 *              but WITHOUT ANY WARRANTY; without even the implied warranty of
 *              MERCHANTABILITY or FITNESS FOR A PARTICULAR PURPOSE.
 *              See the GNU General Public License for more details.
 *
 *              This program is free software; you can redistribute it and/or
 *              modify it under the terms of the GNU General Public License
 *              as published by the Free Software Foundation; either version
 *              2 of the License, or (at your option) any later version.
 *
 * Copyright (C) 2001-2012 Alexandre Cassen, <acassen@gmail.com>
 */

#include "config.h"

#include <unistd.h>

#include "utils.h"
#include "logger.h"
#include "bitops.h"

#include "global_data.h"
#include "vrrp_data.h"
#include "vrrp_sync.h"
#ifdef _HAVE_VRRP_VMAC_
#include "vrrp_vmac.h"
#endif
#include "vrrp_print.h"
#ifdef _HAVE_FIB_ROUTING_
#include "vrrp_iprule.h"
#include "vrrp_iproute.h"
#endif
#include "vrrp_track.h"
#include "vrrp_sock.h"
#include "vrrp_index.h"
#ifdef _WITH_SNMP_RFCV3_
#include "vrrp_snmp.h"
#endif

/* global vars */
vrrp_data_t *vrrp_data = NULL;
vrrp_data_t *old_vrrp_data = NULL;
char *vrrp_buffer;
size_t vrrp_buffer_len;

/* Static addresses facility function */
void
alloc_saddress(vector_t *strvec)
{
	if (!LIST_EXISTS(vrrp_data->static_addresses))
		vrrp_data->static_addresses = alloc_list(free_ipaddress, dump_ipaddress);
	alloc_ipaddress(vrrp_data->static_addresses, strvec, NULL);
}

#ifdef _HAVE_FIB_ROUTING_
/* Static routes facility function */
void
alloc_sroute(vector_t *strvec)
{
	if (!LIST_EXISTS(vrrp_data->static_routes))
		vrrp_data->static_routes = alloc_list(free_iproute, dump_iproute);
	alloc_route(vrrp_data->static_routes, strvec);
}

/* Static rules facility function */
void
alloc_srule(vector_t *strvec)
{
	if (!LIST_EXISTS(vrrp_data->static_rules))
		vrrp_data->static_rules = alloc_list(free_iprule, dump_iprule);
	alloc_rule(vrrp_data->static_rules, strvec);
}
#endif

/* VRRP facility functions */
static void
free_vgroup(void *data)
{
	vrrp_sgroup_t *vgroup = data;

	if (vgroup->iname) {
		log_message(LOG_INFO, "sync group %s - iname vector exists when freeing group", vgroup->gname);
		free_strvec(vgroup->iname);
	}
	FREE(vgroup->gname);
	free_list(&vgroup->vrrp_instances);
	free_notify_script(&vgroup->script_backup);
	free_notify_script(&vgroup->script_master);
	free_notify_script(&vgroup->script_fault);
	free_notify_script(&vgroup->script);
	FREE(vgroup);
}

static void
dump_notify_script(notify_script_t *script, char *type)
{
	if (!script)
		return;

	log_message(LOG_INFO, "   %s state transition script = %s, uid:gid %d:%d", type,
	       script->cmd_str, script->uid, script->gid);
}

static void
dump_vgroup(void *data)
{
	vrrp_sgroup_t *vgroup = data;
	element e;

	log_message(LOG_INFO, " VRRP Sync Group = %s, %s", vgroup->gname, get_state_str(vgroup->state));
	if (vgroup->vrrp_instances) {
		log_message(LOG_INFO, "   VRRP member instances = %d\n", LIST_SIZE(vgroup->vrrp_instances));
		for (e = LIST_HEAD(vgroup->vrrp_instances); e; ELEMENT_NEXT(e)) {
			vrrp_t *vrrp = ELEMENT_DATA(e);
			log_message(LOG_INFO, "     %s", vrrp->iname);
		}
	}
	if (vgroup->sgroup_tracking_weight)
		log_message(LOG_INFO, "   sync group tracking weight set");
	if (!LIST_ISEMPTY(vgroup->track_ifp)) {
		log_message(LOG_INFO, "   Tracked interfaces = %d", LIST_SIZE(vgroup->track_ifp));
		dump_list(vgroup->track_ifp);
	}
	if (!LIST_ISEMPTY(vgroup->track_script)) {
		log_message(LOG_INFO, "   Tracked scripts = %d", LIST_SIZE(vgroup->track_script));
		dump_list(vgroup->track_script);
	}
	if (!LIST_ISEMPTY(vgroup->track_file)) {
		log_message(LOG_INFO, "   Tracked files = %d", LIST_SIZE(vgroup->track_file));
		dump_list(vgroup->track_file);
	}
	dump_notify_script(vgroup->script_backup, "Backup");
	dump_notify_script(vgroup->script_master, "Master");
	dump_notify_script(vgroup->script_fault, "Fault");
	dump_notify_script(vgroup->script, "Generic");
	if (vgroup->smtp_alert)
		log_message(LOG_INFO, "   Using smtp notification");
}

void
dump_tracking_vrrp(void *data)
{
	tracking_vrrp_t *tvp = (tracking_vrrp_t *)data;
	vrrp_t *vrrp = tvp->vrrp;

	log_message(LOG_INFO, "     %s, weight %d", vrrp->iname, tvp->weight);
}

static void
free_vscript(void *data)
{
	vrrp_script_t *vscript = data;

	free_list(&vscript->tracking_vrrp);
	FREE(vscript->sname);
	FREE_PTR(vscript->script.cmd_str);
	FREE_PTR(vscript->script.args);
	FREE(vscript);
}
static void
dump_vscript(void *data)
{
	vrrp_script_t *vscript = data;
	const char *str;

	log_message(LOG_INFO, " VRRP Script = %s", vscript->sname);
	log_message(LOG_INFO, "   Command = %s", vscript->script.cmd_str);
	log_message(LOG_INFO, "   Interval = %lu sec", vscript->interval / TIMER_HZ);
	log_message(LOG_INFO, "   Timeout = %lu sec", vscript->timeout / TIMER_HZ);
	log_message(LOG_INFO, "   Weight = %d", vscript->weight);
	log_message(LOG_INFO, "   Rise = %d", vscript->rise);
	log_message(LOG_INFO, "   Fall = %d", vscript->fall);
	log_message(LOG_INFO, "   Insecure = %s", vscript->insecure ? "yes" : "no");

	switch (vscript->init_state) {
	case SCRIPT_INIT_STATE_INIT:
		str = "INIT"; break;
	case SCRIPT_INIT_STATE_FAILED:
		str = "INIT/FAILED"; break;
	default:
		str = (vscript->result >= vscript->rise) ? "GOOD" : "BAD";
	}
	log_message(LOG_INFO, "   Status = %s", str);
	log_message(LOG_INFO, "   Script uid:gid = %d:%d", vscript->script.uid, vscript->script.gid);
	log_message(LOG_INFO, "   VRRP instances = %d", vscript->tracking_vrrp ? LIST_SIZE(vscript->tracking_vrrp) : 0);
	if (vscript->tracking_vrrp)
		dump_list(vscript->tracking_vrrp);
	log_message(LOG_INFO, "   State = %s",
			vscript->state == SCRIPT_STATE_IDLE ? "idle" :
			vscript->state == SCRIPT_STATE_RUNNING ? "running" :
			vscript->state == SCRIPT_STATE_REQUESTING_TERMINATION ? "requested termination" :
			vscript->state == SCRIPT_STATE_FORCING_TERMINATION ? "forcing termination" : "unknown");
}

static void
free_vfile(void *data)
{
	vrrp_tracked_file_t *vfile = data;

	free_list(&vfile->tracking_vrrp);
	FREE(vfile->fname);
	FREE(vfile);
}
static void
dump_vfile(void *data)
{
	vrrp_tracked_file_t *vfile = data;

	log_message(LOG_INFO, " VRRP Track file = %s", vfile->fname);
	log_message(LOG_INFO, "   File = %s", vfile->file_path);
	log_message(LOG_INFO, "   Weight = %d", vfile->weight);
	log_message(LOG_INFO, "   Tracking VRRP = %d", vfile->tracking_vrrp ? LIST_SIZE(vfile->tracking_vrrp) : 0);
	if (vfile->tracking_vrrp)
		dump_list(vfile->tracking_vrrp);
}

/* Socket pool functions */
static void
free_sock(void *sock_data)
{
	sock_t *sock = sock_data;

	/* First of all cancel pending thread */
	thread_cancel(sock->thread);

	/* Close related socket */
	if (sock->fd_in > 0)
		close(sock->fd_in);
	if (sock->fd_out > 0)
		close(sock->fd_out);
	FREE(sock_data);
}

static void
dump_sock(void *sock_data)
{
	sock_t *sock = sock_data;
	log_message(LOG_INFO, "VRRP sockpool: [ifindex(%u), proto(%u), unicast(%d), fd(%d,%d)]"
			    , sock->ifindex
			    , sock->proto
			    , sock->unicast
			    , sock->fd_in
			    , sock->fd_out);
}

static void
free_unicast_peer(void *data)
{
	FREE(data);
}

static void
dump_unicast_peer(void *data)
{
	struct sockaddr_storage *peer = data;

	log_message(LOG_INFO, "     %s", inet_sockaddrtos(peer));
}

static void
free_vrrp(void *data)
{
	vrrp_t *vrrp = data;

	FREE(vrrp->iname);
	FREE_PTR(vrrp->send_buffer);
	free_notify_script(&vrrp->script_backup);
	free_notify_script(&vrrp->script_master);
	free_notify_script(&vrrp->script_fault);
	free_notify_script(&vrrp->script_stop);
	free_notify_script(&vrrp->script);
	FREE_PTR(vrrp->stats);

	free_list(&vrrp->track_ifp);
	free_list(&vrrp->track_script);
	free_list(&vrrp->track_file);
	free_list(&vrrp->unicast_peer);
	free_list(&vrrp->vip);
	free_list(&vrrp->evip);
	free_list(&vrrp->vroutes);
	free_list(&vrrp->vrules);
	FREE(vrrp);
}
static void
dump_vrrp(void *data)
{
	vrrp_t *vrrp = data;
#ifdef _WITH_VRRP_AUTH_
	char auth_data[sizeof(vrrp->auth_data) + 1];
#endif

	log_message(LOG_INFO, " VRRP Instance = %s", vrrp->iname);
	log_message(LOG_INFO, "   Using VRRPv%d", vrrp->version);
	if (vrrp->family == AF_INET6)
		log_message(LOG_INFO, "   Using Native IPv6");
	if (vrrp->wantstate == VRRP_STATE_BACK)
		log_message(LOG_INFO, "   Want State = BACKUP");
	else
		log_message(LOG_INFO, "   Want State = MASTER");
	log_message(LOG_INFO, "   Running on device = %s", IF_NAME(vrrp->ifp));
#ifdef _WITH_VRRP_VMAC_
	if (vrrp->ifp->vmac)
		log_message(LOG_INFO, "   Real interface = %s\n", IF_NAME(if_get_by_ifindex(vrrp->ifp->base_ifindex)));
#endif
	if (vrrp->dont_track_primary)
		log_message(LOG_INFO, "   VRRP interface tracking disabled");
	log_message(LOG_INFO, "   Skip checking advert IP addresses = %s", vrrp->skip_check_adv_addr ? "yes" : "no");
	log_message(LOG_INFO, "   Enforcing strict VRRP compliance = %s", vrrp->strict_mode ? "yes" : "no");
	if (vrrp->saddr.ss_family)
		log_message(LOG_INFO, "   Using src_ip = %s"
				    , inet_sockaddrtos(&vrrp->saddr));
	log_message(LOG_INFO, "   Gratuitous ARP delay = %d",
		       vrrp->garp_delay/TIMER_HZ);
	log_message(LOG_INFO, "   Gratuitous ARP repeat = %d", vrrp->garp_rep);
	log_message(LOG_INFO, "   Gratuitous ARP refresh timer = %lu",
		       vrrp->garp_refresh.tv_sec);
	log_message(LOG_INFO, "   Gratuitous ARP refresh repeat = %d", vrrp->garp_refresh_rep);
	log_message(LOG_INFO, "   Gratuitous ARP lower priority delay = %d", vrrp->garp_lower_prio_delay / TIMER_HZ);
	log_message(LOG_INFO, "   Gratuitous ARP lower priority repeat = %d", vrrp->garp_lower_prio_rep);
	log_message(LOG_INFO, "   Send advert after receive lower priority advert = %s", vrrp->lower_prio_no_advert ? "false" : "true");
	log_message(LOG_INFO, "   Send advert after receive higher priority advert = %s", vrrp->higher_prio_send_advert ? "true" : "false");
	log_message(LOG_INFO, "   Virtual Router ID = %d", vrrp->vrid);
	log_message(LOG_INFO, "   Priority = %d", vrrp->base_priority);
	log_message(LOG_INFO, "   Advert interval = %d %s",
		(vrrp->version == VRRP_VERSION_2) ? (vrrp->adver_int / TIMER_HZ) :
		(vrrp->adver_int / (TIMER_HZ / 1000)),
		(vrrp->version == VRRP_VERSION_2) ? "sec" : "milli-sec");
	log_message(LOG_INFO, "   Accept %s", vrrp->accept ? "enabled" : "disabled");
	if (vrrp->nopreempt)
		log_message(LOG_INFO, "   Preempt disabled");
	if (vrrp->preempt_delay)
		log_message(LOG_INFO, "   Preempt delay = %ld secs",
		       vrrp->preempt_delay / TIMER_HZ);
	log_message(LOG_INFO, "   Promote_secondaries %s", vrrp->promote_secondaries ? "enabled" : "disabled");
#if defined _WITH_VRRP_AUTH_
	if (vrrp->version == VRRP_VERSION_2) {
		if (vrrp->auth_type) {
			log_message(LOG_INFO, "   Authentication type = %s",
				    (vrrp->auth_type ==
				     VRRP_AUTH_AH) ? "IPSEC_AH" : "SIMPLE_PASSWORD");
			if (vrrp->auth_type != VRRP_AUTH_AH) {
				/* vrrp->auth_data is not \0 terminated */
				memcpy(auth_data, vrrp->auth_data, sizeof(vrrp->auth_data));
				auth_data[sizeof(vrrp->auth_data)] = '\0';
				log_message(LOG_INFO, "   Password = %s", auth_data);
			}
		}
	}
#endif
	if (!LIST_ISEMPTY(vrrp->track_ifp)) {
		log_message(LOG_INFO, "   Tracked interfaces = %d", LIST_SIZE(vrrp->track_ifp));
		dump_list(vrrp->track_ifp);
	}
	if (!LIST_ISEMPTY(vrrp->track_script)) {
		log_message(LOG_INFO, "   Tracked scripts = %d", LIST_SIZE(vrrp->track_script));
		dump_list(vrrp->track_script);
	}
	if (!LIST_ISEMPTY(vrrp->track_file)) {
		log_message(LOG_INFO, "   Tracked files = %d", LIST_SIZE(vrrp->track_file));
		dump_list(vrrp->track_file);
	}
	if (!LIST_ISEMPTY(vrrp->unicast_peer)) {
		log_message(LOG_INFO, "   Unicast Peer = %d", LIST_SIZE(vrrp->unicast_peer));
		dump_list(vrrp->unicast_peer);
#ifdef _WITH_UNICAST_CHKSUM_COMPAT_
		log_message(LOG_INFO, "   Unicast checksum compatibility = %s",
					vrrp->unicast_chksum_compat == CHKSUM_COMPATIBILITY_NONE ? "no" :
					vrrp->unicast_chksum_compat == CHKSUM_COMPATIBILITY_NEVER ? "never" : "yes");
#endif
	}
	if (!LIST_ISEMPTY(vrrp->vip)) {
		log_message(LOG_INFO, "   Virtual IP = %d", LIST_SIZE(vrrp->vip));
		dump_list(vrrp->vip);
	}
	if (!LIST_ISEMPTY(vrrp->evip)) {
		log_message(LOG_INFO, "   Virtual IP Excluded = %d", LIST_SIZE(vrrp->evip));
		dump_list(vrrp->evip);
	}
	if (!LIST_ISEMPTY(vrrp->vroutes)) {
		log_message(LOG_INFO, "   Virtual Routes = %d", LIST_SIZE(vrrp->vroutes));
		dump_list(vrrp->vroutes);
	}
	if (!LIST_ISEMPTY(vrrp->vrules)) {
		log_message(LOG_INFO, "   Virtual Rules = %d", LIST_SIZE(vrrp->vrules));
		dump_list(vrrp->vrules);
	}
	dump_notify_script(vrrp->script_backup, "Backup");
	dump_notify_script(vrrp->script_master, "Master");
	dump_notify_script(vrrp->script_fault, "Fault");
	dump_notify_script(vrrp->script_stop, "Stop");
	dump_notify_script(vrrp->script, "Generic");
	if (vrrp->smtp_alert)
		log_message(LOG_INFO, "   Using smtp notification");
#ifdef _HAVE_VRRP_VMAC_
	if (__test_bit(VRRP_VMAC_BIT, &vrrp->vmac_flags))
		log_message(LOG_INFO, "   Using VRRP VMAC (flags:%s|%s), vmac ifindex %u"
				    , (__test_bit(VRRP_VMAC_UP_BIT, &vrrp->vmac_flags)) ? "UP" : "DOWN"
				    , (__test_bit(VRRP_VMAC_XMITBASE_BIT, &vrrp->vmac_flags)) ? "xmit_base" : "xmit"
				    , vrrp->ifp->base_ifp->ifindex);
#endif
}

void
alloc_vrrp_sync_group(char *gname)
{
	size_t size = strlen(gname);
	vrrp_sgroup_t *new;

	/* Allocate new VRRP group structure */
	new = (vrrp_sgroup_t *) MALLOC(sizeof(vrrp_sgroup_t));
	new->gname = (char *) MALLOC(size + 1);
	new->state = VRRP_STATE_INIT;
	new->last_email_state = VRRP_STATE_INIT;
	memcpy(new->gname, gname, size);
	new->sgroup_tracking_weight = false;

	list_add(vrrp_data->vrrp_sync_group, new);
}

vrrp_stats *
alloc_vrrp_stats(void)
{
	vrrp_stats *new;
	new = (vrrp_stats *) MALLOC(sizeof (vrrp_stats));
	new->become_master = 0;
	new->release_master = 0;
	new->invalid_authtype = 0;
#ifdef _WITH_VRRP_AUTH_
	new->authtype_mismatch = 0;
	new->auth_failure = 0;
#endif
	new->packet_len_err = 0;
	new->advert_rcvd = 0;
	new->advert_sent = 0;
	new->advert_interval_err = 0;
	new->ip_ttl_err = 0;
	new->pri_zero_rcvd = 0;
	new->pri_zero_sent = 0;
	new->invalid_type_rcvd = 0;
	new->addr_list_err = 0;
#ifdef _WITH_SNMP_RFCV3_
	new->master_reason = VRRPV3_MASTER_REASON_NOT_MASTER;
	new->next_master_reason = VRRPV3_MASTER_REASON_MASTER_NO_RESPONSE;
#endif
	return new;
}

void
alloc_vrrp(char *iname)
{
	size_t size = strlen(iname);
	vrrp_t *new;

	/* Allocate new VRRP structure */
	new = (vrrp_t *) MALLOC(sizeof(vrrp_t));

	/* Set default values */
	new->family = AF_UNSPEC;
	new->saddr.ss_family = AF_UNSPEC;
<<<<<<< HEAD
	new->init_state = VRRP_STATE_INIT;
	new->last_email_state = VRRP_STATE_INIT;
=======
	new->wantstate = VRRP_STATE_BACK;
>>>>>>> f22f0bae
	new->version = 0;
	new->master_priority = 0;
	new->last_transition = timer_now();
	new->iname = (char *) MALLOC(size + 1);
	memcpy(new->iname, iname, size);
	new->stats = alloc_vrrp_stats();
	new->accept = PARAMETER_UNSET;
	new->garp_rep = global_data->vrrp_garp_rep;
	new->garp_refresh = global_data->vrrp_garp_refresh;
	new->garp_refresh_rep = global_data->vrrp_garp_refresh_rep;
	new->garp_delay = global_data->vrrp_garp_delay;
	new->garp_lower_prio_delay = PARAMETER_UNSET;
	new->garp_lower_prio_rep = PARAMETER_UNSET;
	new->lower_prio_no_advert = PARAMETER_UNSET;
	new->higher_prio_send_advert = PARAMETER_UNSET;
	new->unicast_chksum_compat = CHKSUM_COMPATIBILITY_NONE;

	new->skip_check_adv_addr = global_data->vrrp_skip_check_adv_addr;
	new->strict_mode = PARAMETER_UNSET;

	list_add(vrrp_data->vrrp, new);
}

void
alloc_vrrp_unicast_peer(vector_t *strvec)
{
	vrrp_t *vrrp = LIST_TAIL_DATA(vrrp_data->vrrp);
	struct sockaddr_storage *peer = NULL;
	int ret;

	if (!LIST_EXISTS(vrrp->unicast_peer))
		vrrp->unicast_peer = alloc_list(free_unicast_peer, dump_unicast_peer);

	/* Allocate new unicast peer */
	peer = (struct sockaddr_storage *) MALLOC(sizeof(struct sockaddr_storage));
	ret = inet_stosockaddr(strvec_slot(strvec, 0), 0, peer);
	if (ret < 0) {
		log_message(LOG_ERR, "Configuration error: VRRP instance[%s] malformed unicast"
				     " peer address[%s]. Skipping..."
				   , vrrp->iname, FMT_STR_VSLOT(strvec, 0));
		FREE(peer);
		return;
	}

	if (!vrrp->family)
		vrrp->family = peer->ss_family;
	else if (peer->ss_family != vrrp->family) {
		log_message(LOG_ERR, "Configuration error: VRRP instance[%s] and unicast peer address"
				     "[%s] MUST be of the same family !!! Skipping..."
				   , vrrp->iname, FMT_STR_VSLOT(strvec, 0));
		FREE(peer);
		return;
	}

	list_add(vrrp->unicast_peer, peer);
}

void
alloc_vrrp_track_if(vector_t *strvec)
{
	vrrp_t *vrrp = LIST_TAIL_DATA(vrrp_data->vrrp);

	if (!LIST_EXISTS(vrrp->track_ifp))
		vrrp->track_ifp = alloc_list(free_track_if, dump_track_if);
	alloc_track_if(vrrp, strvec);
}

void
alloc_vrrp_track_script(vector_t *strvec)
{
	vrrp_t *vrrp = LIST_TAIL_DATA(vrrp_data->vrrp);

	if (!LIST_EXISTS(vrrp->track_script))
		vrrp->track_script = alloc_list(free_track_script, dump_track_script);
	alloc_track_script(vrrp, strvec);
}

void
alloc_vrrp_track_file(vector_t *strvec)
{
	vrrp_t *vrrp = LIST_TAIL_DATA(vrrp_data->vrrp);

	if (!LIST_EXISTS(vrrp->track_file))
		vrrp->track_file = alloc_list(free_track_file, dump_track_file);
	alloc_track_file(vrrp, strvec);
}

void
alloc_vrrp_group_track_if(vector_t *strvec)
{
	vrrp_sgroup_t *sgroup = LIST_TAIL_DATA(vrrp_data->vrrp_sync_group);

	if (!LIST_EXISTS(sgroup->track_ifp))
		sgroup->track_ifp = alloc_list(free_track_if, dump_track_if);
	alloc_group_track_if(sgroup, strvec);
}

void
alloc_vrrp_group_track_script(vector_t *strvec)
{
	vrrp_sgroup_t *sgroup = LIST_TAIL_DATA(vrrp_data->vrrp_sync_group);

	if (!LIST_EXISTS(sgroup->track_script))
		sgroup->track_script = alloc_list(free_track_script, dump_track_script);
	alloc_group_track_script(sgroup, strvec);
}

void
alloc_vrrp_group_track_file(vector_t *strvec)
{
	vrrp_sgroup_t *sgroup = LIST_TAIL_DATA(vrrp_data->vrrp_sync_group);

	if (!LIST_EXISTS(sgroup->track_file))
		sgroup->track_file = alloc_list(free_track_file, dump_track_file);
	alloc_group_track_file(sgroup, strvec);
}

void
alloc_vrrp_vip(vector_t *strvec)
{
	vrrp_t *vrrp = LIST_TAIL_DATA(vrrp_data->vrrp);
	void *list_end = NULL;
	sa_family_t address_family;

	if (!LIST_EXISTS(vrrp->vip))
		vrrp->vip = alloc_list(free_ipaddress, dump_ipaddress);
	else if (!LIST_ISEMPTY(vrrp->vip))
		list_end = LIST_TAIL_DATA(vrrp->vip);

	alloc_ipaddress(vrrp->vip, strvec, vrrp->ifp);

	if (!LIST_ISEMPTY(vrrp->vip) && LIST_TAIL_DATA(vrrp->vip) != list_end) {
		address_family = IP_FAMILY((ip_address_t*)LIST_TAIL_DATA(vrrp->vip));

		if (vrrp->family == AF_UNSPEC)
			vrrp->family = address_family;
		else if (address_family != vrrp->family) {
			log_message(LOG_INFO, "(%s): address family must match VRRP instance [%s] - ignoring", vrrp->iname, FMT_STR_VSLOT(strvec, 0));
			free_list_element(vrrp->vip, vrrp->vip->tail);
		}
	}
}

void
alloc_vrrp_evip(vector_t *strvec)
{
	vrrp_t *vrrp = LIST_TAIL_DATA(vrrp_data->vrrp);

	if (!LIST_EXISTS(vrrp->evip))
		vrrp->evip = alloc_list(free_ipaddress, dump_ipaddress);
	alloc_ipaddress(vrrp->evip, strvec, vrrp->ifp);
}

#ifdef _HAVE_FIB_ROUTING_
void
alloc_vrrp_vroute(vector_t *strvec)
{
	vrrp_t *vrrp = LIST_TAIL_DATA(vrrp_data->vrrp);

	if (!LIST_EXISTS(vrrp->vroutes))
		vrrp->vroutes = alloc_list(free_iproute, dump_iproute);
	alloc_route(vrrp->vroutes, strvec);
}

void
alloc_vrrp_vrule(vector_t *strvec)
{
	vrrp_t *vrrp = LIST_TAIL_DATA(vrrp_data->vrrp);

	if (!LIST_EXISTS(vrrp->vrules))
		vrrp->vrules = alloc_list(free_iprule, dump_iprule);
	alloc_rule(vrrp->vrules, strvec);
}
#endif

void
alloc_vrrp_script(char *sname)
{
	size_t size = strlen(sname);
	vrrp_script_t *new;

	/* Allocate new VRRP script structure */
	new = (vrrp_script_t *) MALLOC(sizeof(vrrp_script_t));
	new->sname = (char *) MALLOC(size + 1);
	memcpy(new->sname, sname, size + 1);
	new->interval = VRRP_SCRIPT_DI * TIMER_HZ;
	new->timeout = VRRP_SCRIPT_DT * TIMER_HZ;
	new->weight = VRRP_SCRIPT_DW;
//	new->last_status = VRRP_SCRIPT_STATUS_NOT_SET;
	new->init_state = SCRIPT_INIT_STATE_INIT;
	new->state = SCRIPT_STATE_IDLE;
	new->rise = 1;
	new->fall = 1;
	list_add(vrrp_data->vrrp_script, new);
}

void
alloc_vrrp_file(char *fname)
{
	size_t size = strlen(fname);
	vrrp_tracked_file_t *new;

	/* Allocate new VRRP file structure */
	new = (vrrp_tracked_file_t *) MALLOC(sizeof(vrrp_tracked_file_t));
	new->fname = (char *) MALLOC(size + 1);
	memcpy(new->fname, fname, size + 1);
	new->weight = 1;
	list_add(vrrp_data->vrrp_track_files, new);
}

/* data facility functions */
void
alloc_vrrp_buffer(size_t len)
{
	vrrp_buffer = (char *) MALLOC(len);
	vrrp_buffer_len = (vrrp_buffer) ? len : 0;
}

void
free_vrrp_buffer(void)
{
	FREE(vrrp_buffer);
	vrrp_buffer = NULL;
	vrrp_buffer_len = 0;
}

vrrp_data_t *
alloc_vrrp_data(void)
{
	vrrp_data_t *new;

	new = (vrrp_data_t *) MALLOC(sizeof(vrrp_data_t));
	new->vrrp = alloc_list(free_vrrp, dump_vrrp);
	new->vrrp_index = alloc_mlist(NULL, NULL, VRRP_INDEX_FD_SIZE);
	new->vrrp_index_fd = alloc_mlist(NULL, NULL, FD_INDEX_SIZE);
	new->vrrp_sync_group = alloc_list(free_vgroup, dump_vgroup);
	new->vrrp_script = alloc_list(free_vscript, dump_vscript);
	new->vrrp_track_files = alloc_list(free_vfile, dump_vfile);
	new->vrrp_socket_pool = alloc_list(free_sock, dump_sock);

	return new;
}

void
free_vrrp_data(vrrp_data_t * data)
{
	free_list(&data->static_addresses);
	free_list(&data->static_routes);
	free_list(&data->static_rules);
	free_mlist(data->vrrp_index, VRRP_INDEX_FD_SIZE);
	free_mlist(data->vrrp_index_fd, FD_INDEX_SIZE);
	free_list(&data->vrrp);
	free_list(&data->vrrp_sync_group);
	free_list(&data->vrrp_script);
	free_list(&data->vrrp_track_files);
	FREE(data);
}

void
dump_vrrp_data(vrrp_data_t * data)
{
	if (!LIST_ISEMPTY(data->static_addresses)) {
		log_message(LOG_INFO, "------< Static Addresses >------");
		dump_list(data->static_addresses);
	}
	if (!LIST_ISEMPTY(data->static_routes)) {
		log_message(LOG_INFO, "------< Static Routes >------");
		dump_list(data->static_routes);
	}
	if (!LIST_ISEMPTY(data->static_rules)) {
		log_message(LOG_INFO, "------< Static Rules >------");
		dump_list(data->static_rules);
	}
	if (!LIST_ISEMPTY(data->vrrp)) {
		log_message(LOG_INFO, "------< VRRP Topology >------");
		dump_list(data->vrrp);
	}
	if (!LIST_ISEMPTY(data->vrrp_sync_group)) {
		log_message(LOG_INFO, "------< VRRP Sync groups >------");
		dump_list(data->vrrp_sync_group);
	}
	if (!LIST_ISEMPTY(data->vrrp_script)) {
		log_message(LOG_INFO, "------< VRRP Scripts >------");
		dump_list(data->vrrp_script);
	}
	if (!LIST_ISEMPTY(data->vrrp_track_files)) {
		log_message(LOG_INFO, "------< VRRP Track files >------");
		dump_list(data->vrrp_track_files);
	}
}<|MERGE_RESOLUTION|>--- conflicted
+++ resolved
@@ -466,12 +466,8 @@
 	/* Set default values */
 	new->family = AF_UNSPEC;
 	new->saddr.ss_family = AF_UNSPEC;
-<<<<<<< HEAD
-	new->init_state = VRRP_STATE_INIT;
+	new->wantstate = VRRP_STATE_BACK;
 	new->last_email_state = VRRP_STATE_INIT;
-=======
-	new->wantstate = VRRP_STATE_BACK;
->>>>>>> f22f0bae
 	new->version = 0;
 	new->master_priority = 0;
 	new->last_transition = timer_now();
