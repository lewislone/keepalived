/*
 * Soft:        Perform a GET query to a remote HTTP/HTTPS server.
 *              Set a timer to compute global remote server response
 *              time.
 *
 * Part:        Main entry point.
 *
 * Authors:     Alexandre Cassen, <acassen@linux-vs.org>
 *
 *              This program is distributed in the hope that it will be useful,
 *              but WITHOUT ANY WARRANTY; without even the implied warranty of
 *              MERCHANTABILITY or FITNESS FOR A PARTICULAR PURPOSE.
 *              See the GNU General Public License for more details.
 *
 *              This program is free software; you can redistribute it and/or
 *              modify it under the terms of the GNU General Public License
 *              as published by the Free Software Foundation; either version
 *              2 of the License, or (at your option) any later version.
 *
 * Copyright (C) 2001-2017 Alexandre Cassen, <acassen@gmail.com>
 */

#include "config.h"

/* system includes */
#include <sys/stat.h>
#include <sys/wait.h>
#include <stdio.h>
#include <sys/socket.h>
#include <arpa/inet.h>

/* keepalived includes */
#include "utils.h"
#include "signals.h"

/* genhash includes */
#include "include/main.h"


/* global var */
REQ *req = NULL;
int exit_code;

/* Terminate handler */
static void
sigend(__attribute__((unused)) void *v, __attribute__((unused)) int sig)
{
	/* register the terminate thread */
	thread_add_terminate_event(master);
}

/* Initialize signal handler */
static void
signal_init(void)
{
	signal_handler_init();
	signal_set(SIGHUP, sigend, NULL);
	signal_set(SIGINT, sigend, NULL);
	signal_set(SIGTERM, sigend, NULL);
	signal_ignore(SIGPIPE);
}

/* Usage function */
static void
usage(const char *prog)
{
	enum feat_hashes i;

	fprintf(stderr, VERSION_STRING);
	fprintf(stderr,
		"Usage:\n"
		"  %1$s -s server-address -p port -u url\n"
		"  %1$s -S -s server-address -p port -u url\n"
		"  %1$s -h\n" "  %1$s -r\n\n", prog);
	fprintf(stderr,
		"Commands:\n"
		"Either long or short options are allowed.\n"
		"  %1$s --use-ssl         -S       Use SSL connection to remote server.\n"
#ifdef _HAVE_SSL_SET_TLSEXT_HOST_NAME_
		"  %1$s --use-sni         -I       Use SNI during SSL handshake (uses virtualhost setting; see -V).\n"
#endif
		"  %1$s --server          -s       Use the specified remote server address.\n"
		"  %1$s --port            -p       Use the specified remote server port.\n"
		"  %1$s --url             -u       Use the specified remote server url.\n"
		"  %1$s --use-virtualhost -V       Use the specified virtualhost in GET query.\n"
		"  %1$s --hash            -H       Use the specified hash algorithm.\n"
		"  %1$s --verbose         -v       Use verbose mode output.\n"
		"  %1$s --help            -h       Display this short inlined help screen.\n"
		"  %1$s --release         -r       Display the release number.\n"
		"  %1$s --fwmark          -m       Use the specified FW mark.\n",
		prog);
	fprintf(stderr, "\nSupported hash algorithms:\n");
	for (i = hash_first; i < hash_guard; i++)
		fprintf(stderr, "  %s%s\n",
			hashes[i].id, i == hash_default ? " (default)": "");
}

/* Command line parser */
static int
parse_cmdline(int argc, char **argv, REQ * req_obj)
{
	int c;
	enum feat_hashes i;
	struct addrinfo hint, *res = NULL;
	int ret;
	void *ptr;

	memset(&hint, '\0', sizeof hint);

	hint.ai_family = PF_UNSPEC;
	hint.ai_flags = AI_NUMERICHOST;

	struct option long_options[] = {
<<<<<<< HEAD
		{"release",		no_argument,       0, 'r'},
		{"help",		no_argument,       0, 'h'},
		{"verbose",		no_argument,       0, 'v'},
		{"use-ssl",		no_argument,       0, 'S'},
		{"server",		required_argument, 0, 's'},
		{"hash",		required_argument, 0, 'H'},
		{"use-virtualhost",	required_argument, 0, 'V'},
		{"port",		required_argument, 0, 'p'},
		{"url",			required_argument, 0, 'u'},
		{"fwmark",		required_argument, 0, 'm'},
=======
		{"release",         no_argument,       0, 'r'},
		{"help",            no_argument,       0, 'h'},
		{"verbose",         no_argument,       0, 'v'},
		{"use-ssl",         no_argument,       0, 'S'},
#ifdef _HAVE_SSL_SET_TLSEXT_HOST_NAME_
		{"use-sni",         no_argument,       0, 'I'},
#endif
		{"server",          required_argument, 0, 's'},
		{"hash",            required_argument, 0, 'H'},
		{"use-virtualhost", required_argument, 0, 'V'},
		{"port",            required_argument, 0, 'p'},
		{"url",             required_argument, 0, 'u'},
		{"fwmark",          required_argument, 0, 'm'},
>>>>>>> 5cd5fff7
		{0, 0, 0, 0}
	};

	/* Parse the command line arguments */
	while ((c = getopt_long (argc, argv, "rhvSs:H:V:p:u:m:"
#ifdef _HAVE_SSL_SET_TLSEXT_HOST_NAME_
							       "I"
#endif
				  , long_options, NULL)) != EOF) {
		switch (c) {
		case 'r':
			fprintf(stderr, VERSION_STRING);
			break;
		case 'h':
			usage(argv[0]);
			break;
		case 'v':
			req_obj->verbose = 1;
			break;
		case 'S':
			req_obj->ssl = 1;
			break;
#ifdef _HAVE_SSL_SET_TLSEXT_HOST_NAME_
		case 'I':
			req_obj->sni = 1;
			break;
#endif
		case 's':
			if ((ret = getaddrinfo(optarg, NULL, &hint, &res)) != 0){
				fprintf(stderr, "server should be an IP, not %s\n", optarg);
				return CMD_LINE_ERROR;
			} else {
				if(res->ai_family == AF_INET) {
					req_obj->dst = res;
					ptr = &((struct sockaddr_in *) res->ai_addr)->sin_addr;
					inet_ntop (res->ai_family, ptr, req_obj->ipaddress, INET_ADDRSTRLEN);
				} else if (res->ai_family == AF_INET6) {
					req_obj->dst = res;
					ptr = &((struct sockaddr_in6 *) res->ai_addr)->sin6_addr;
					inet_ntop (res->ai_family, ptr, req_obj->ipaddress, INET6_ADDRSTRLEN);
				} else {
					fprintf(stderr, "server should be an IP, not %s\n", optarg);
					return CMD_LINE_ERROR;
				}
			}
			break;
		case 'H':
			for (i = hash_first; i < hash_guard; i++)
				if (!strcasecmp(optarg, hashes[i].id)) {
					req_obj->hash = i;
					break;
				}
			if (i == hash_guard) {
				fprintf(stderr, "unknown hash algorithm: %s\n", optarg);
				return CMD_LINE_ERROR;
			}
			break;
		case 'V':
			req_obj->vhost = optarg;
			break;
		case 'p':
			req_obj->addr_port = htons(atoi(optarg));
			break;
		case 'u':
			req_obj->url = optarg;
			break;
		case 'm':
#ifdef _WITH_SO_MARK_
			req_obj->mark = (unsigned)strtoul(optarg, NULL, 10);
#else
			fprintf(stderr, "genhash built without fwmark support\n");
			return CMD_LINE_ERROR;
#endif
			break;
		default:
			usage(argv[0]);
			return CMD_LINE_ERROR;
		}
	}

	/* check unexpected arguments */
	if (optind < argc) {
		fprintf(stderr, "Unexpected argument(s): ");
		while (optind < argc)
			printf("%s ", argv[optind++]);
		printf("\n");
		return CMD_LINE_ERROR;
	}

	return CMD_LINE_SUCCESS;
}

int
main(int argc, char **argv)
{
	char *url_default = "/";

#ifdef _MEM_CHECK_
	mem_log_init("Genhash", "Genhash process");
	enable_mem_log_termination();
#endif

	/* Allocate the room */
	req = (REQ *) MALLOC(sizeof (REQ));

	/* Preset (potentially) non-zero defaults */
	req->hash = hash_default;

	/* Command line parser */
	if (!parse_cmdline(argc, argv, req)) {
		FREE(req);
		exit(1);
	}

	/* Check minimum configuration need */
	if (!req->dst && !req->addr_port && !req->url) {
		freeaddrinfo(req->dst);
		FREE(req);
		exit(1);
	}

	if(!req->url)
		req->url = url_default;

	/* Init the reference timer */
	req->ref_time = timer_tol(timer_now());
	DBG("Reference timer = %lu\n", req->ref_time);

	/* Init SSL context */
	init_ssl();

	/* Signal handling initialization  */
	signal_init();

	/* Create the master thread */
	master = thread_make_master();

	add_signal_read_thread();

	/* Register the GET request */
	init_sock();

	/*
	 * Processing the master thread queues,
	 * return and execute one ready thread.
	 * Run until error, used for debuging only.
	 * Note that not calling launch_scheduler() does
	 * not activate SIGCHLD handling, however, this
	 * is no issue here.
	 */
	process_threads(master);

	/* Finalize output informations */
	if (req->verbose)
		printf("Global response time for [%s] =%lu\n",
			    req->url, req->response_time - req->ref_time);

	/* exit cleanly */
	thread_destroy_master(master);
	SSL_CTX_free(req->ctx);
	free_sock(sock);
	freeaddrinfo(req->dst);
	FREE(req);
	exit(exit_code);
}<|MERGE_RESOLUTION|>--- conflicted
+++ resolved
@@ -111,32 +111,19 @@
 	hint.ai_flags = AI_NUMERICHOST;
 
 	struct option long_options[] = {
-<<<<<<< HEAD
 		{"release",		no_argument,       0, 'r'},
 		{"help",		no_argument,       0, 'h'},
 		{"verbose",		no_argument,       0, 'v'},
 		{"use-ssl",		no_argument,       0, 'S'},
+#ifdef _HAVE_SSL_SET_TLSEXT_HOST_NAME_
+		{"use-sni",		no_argument,       0, 'I'},
+#endif
 		{"server",		required_argument, 0, 's'},
 		{"hash",		required_argument, 0, 'H'},
 		{"use-virtualhost",	required_argument, 0, 'V'},
 		{"port",		required_argument, 0, 'p'},
 		{"url",			required_argument, 0, 'u'},
 		{"fwmark",		required_argument, 0, 'm'},
-=======
-		{"release",         no_argument,       0, 'r'},
-		{"help",            no_argument,       0, 'h'},
-		{"verbose",         no_argument,       0, 'v'},
-		{"use-ssl",         no_argument,       0, 'S'},
-#ifdef _HAVE_SSL_SET_TLSEXT_HOST_NAME_
-		{"use-sni",         no_argument,       0, 'I'},
-#endif
-		{"server",          required_argument, 0, 's'},
-		{"hash",            required_argument, 0, 'H'},
-		{"use-virtualhost", required_argument, 0, 'V'},
-		{"port",            required_argument, 0, 'p'},
-		{"url",             required_argument, 0, 'u'},
-		{"fwmark",          required_argument, 0, 'm'},
->>>>>>> 5cd5fff7
 		{0, 0, 0, 0}
 	};
 
