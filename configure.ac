#
# Keepalived OpenSource project.
#
# Configuration template file for keepalived.
# autoconf will generate & check deps for proper compilation
#
# Copyright (C) 2001-2017 Alexandre Cassen, <acassen@linux-vs.org>

AC_DEFUN([add_to_var], [$1="$$1 $2"])
AC_DEFUN([add_to_var_ind], [eval $1=\"\$$1 $2\"]) dnl "

AC_DEFUN([add_to_var_ind_unique],
  ADD_NEW=
  [ eval var=\$$1
    for item in $2; do
      echo " $var " | $GREP -q " $item "
      if test $? -ne 0; then
	add_to_var([ADD_NEW], [$item])
      fi
    done
    add_to_var_ind([$1], [$ADD_NEW])
  ])

AC_DEFUN([add_pkg_config],
  [ if test -n "$2"; then
      KA_PKG_PFX=$2
    else
      KA_PKG_PFX=KA
    fi
    add_to_var_ind_unique([${KA_PKG_PFX}_CPPFLAGS], [`$PKG_CONFIG --cflags-only-I $1`])
    add_to_var_ind_unique([${KA_PKG_PFX}_CFLAGS], [`$PKG_CONFIG --cflags-only-other $1`])
    add_to_var_ind_unique([${KA_PKG_PFX}_LIBS], [`$PKG_CONFIG --libs $1`])

    if test .$3 = .remove-requires; then
      REQUIRES=`$PKG_CONFIG --print-requires $1`
      eval var=\$${KA_PKG_PFX}_LIBS
      for r in $REQUIRES; do
	REQ_LIBS=`$PKG_CONFIG --libs $r`
	for l in $REQ_LIBS; do
	  var=`echo " $var " | sed -e "s/ $l / /g"`
	done
      done
      var=`echo $var | sed -e "s/^ *//" -e "s/  *$//"`
      eval ${KA_PKG_PFX}_LIBS="\"$var\""
    fi
  ])

AC_DEFUN([add_pkg_config_without_libs],
  [ if test -n "$2"; then
      KA_PKG_PFX=$2
    else
      KA_PKG_PFX=KA
    fi
    add_to_var_ind_unique([${KA_PKG_PFX}_CPPFLAGS], [$($PKG_CONFIG --cflags-only-I $1)])
    add_to_var_ind_unique([${KA_PKG_PFX}_CFLAGS], [$($PKG_CONFIG --cflags-only-other $1)])
  ])

AC_DEFUN([add_config_opt], [add_to_var([CONFIG_OPTIONS], [$1])])

AC_DEFUN([add_system_opt], [add_to_var([SYSTEM_OPTIONS], [$1])])

AC_DEFUN([get_lib_name],
  [
    if test $LDD = :; then
      AC_MSG_ERROR([ldd is required for dynamic run-time linking support])
    fi

    SAV_LIBS="$LIBS"
    LIBS=-l$1
    AC_LINK_IFELSE([AC_LANG_SOURCE([[
      extern void $2(void);
      int main(void)
      {
	$2();
        return 0;
      }
    ]])], [
      LIB_DETAILS=`$LDD ./conftest$EXEEXT | grep $1.so | sed -e "s/^[[ \t]]*//"`
      LIB_NAME=`echo $LIB_DETAILS | sed -e "s/ .*//"`
    ],[
    ])
    LIBS="$SAV_LIBS"
  ])

# AS_VAR_COPY was introduced in autoconf 2.63b.
# Remove the following definition once require autoconf >= 2.64.
m4_ifndef([AS_VAR_COPY],
[m4_define([AS_VAR_COPY],
[AS_LITERAL_IF([$1[]$2], [$1=$$2], [eval $1=\$$2])])])

dnl ----[ Process this file with autoconf to produce a configure script ]----
AC_PREREQ([2.63])
AC_INIT([Keepalived], [1.3.9], [keepalived-devel@lists.sourceforge.net], [], [http://www.keepalived.org/])
AM_INIT_AUTOMAKE([-Wall -Werror -Woverride foreign])

AC_CONFIG_SRCDIR([keepalived/core/main.c])

AC_CONFIG_HEADERS([lib/config.h])
AH_TOP(
  [
#ifndef _CONFIG_H
#define _CONFIG_H
  ])
AH_BOTTOM(
  [
#ifndef _GNU_SOURCE
#define _GNU_SOURCE
#endif

#endif])

AC_CONFIG_FILES([Makefile keepalived/Makefile lib/Makefile keepalived/core/Makefile keepalived.spec \
		 genhash/Makefile keepalived/check/Makefile keepalived/vrrp/Makefile doc/Makefile \
		 bin_install/Makefile keepalived/dbus/Makefile keepalived/etc/Makefile \
		 keepalived/etc/init/Makefile keepalived/etc/init.d/Makefile])

MAINTAINERCLEANFILES="*~ *.orig *.rej core core.*"
AC_SUBST(MAINTAINERCLEANFILES)
CONFIG_OPTIONS=
SYSTEM_OPTIONS=

AM_SILENT_RULES([yes])

PKG_PROG_PKG_CONFIG

dnl ----[ Keepalived specific configure options ]----
AC_ARG_ENABLE(lvs-syncd,
  [AS_HELP_STRING([--disable-lvs-syncd], [do not use LVS synchronization daemon])])
AC_ARG_ENABLE(lvs,
  [AS_HELP_STRING([--disable-lvs], [do not use the LVS framework])])
AC_ARG_ENABLE(lvs-64bit-stats,
  [AS_HELP_STRING([--disable-lvs-64bit-stats], [do not use the LVS 64-bit stats])])
AC_ARG_ENABLE(vrrp,
  [AS_HELP_STRING([--disable-vrrp], [do not use the VRRP framework])])
AC_ARG_WITH(kernel-dir,
  [AS_HELP_STRING([--with-kernel-dir=DIR], [path to linux kernel source directory])],
  [AS_HELP_STRING([kernel_src_path="$withval"],], [[kernel_src_path=""])])
AC_ARG_ENABLE(fwmark,
  [AS_HELP_STRING([--disable-fwmark], [compile without SO_MARK support])])
AC_ARG_ENABLE(snmp,
  [AS_HELP_STRING([--enable-snmp], [compile with SNMP support])])
AC_ARG_ENABLE(snmp-vrrp,
  [AS_HELP_STRING([--enable-snmp-vrrp], [compile with SNMP vrrp support])])
AC_ARG_ENABLE(snmp-keepalived,
  [AS_HELP_STRING([--enable-snmp-keepalived], [obsolete - use --enable-snmp-vrrp])])
AC_ARG_ENABLE(snmp-checker,
  [AS_HELP_STRING([--enable-snmp-checker], [compile with SNMP checker support])])
AC_ARG_ENABLE(snmp-rfc,
  [AS_HELP_STRING([--enable-snmp-rfc], [compile with SNMP RFC2787 (VRRPv2) and SNMP RFC6527 (VRRPv3) support])])
AC_ARG_ENABLE(snmp-rfcv2,
  [AS_HELP_STRING([--enable-snmp-rfcv2], [compile with SNMP RFC2787 (VRRPv2) support])])
AC_ARG_ENABLE(snmp-rfcv3,
  [AS_HELP_STRING([--enable-snmp-rfcv3], [compile with SNMP RFC6257 (VRRPv3) support])])
AC_ARG_ENABLE(snmp-reply-v3-for-v2,
  [AS_HELP_STRING([--disable-snmp-reply-v3-for-v2], [disable RFC6257 responses for VRRPv2 instances])])
AC_ARG_ENABLE(dbus,
  [AS_HELP_STRING([--enable-dbus], [compile with dbus support])])
AC_ARG_ENABLE(dbus-create-instance,
  [AS_HELP_STRING([--enable-dbus-create-instance], [compile with dbus support for creating instances])])
AC_ARG_ENABLE(sha1,
  [AS_HELP_STRING([--enable-sha1], [compile with SHA1 support])])
AC_ARG_WITH(init,
  [AS_HELP_STRING([--with-init=(upstart|systemd|SYSV|SUSE|openrc)], [specify init type])],
  [init_type="$withval"], [init_type=""])
AC_ARG_ENABLE(vrrp-auth,
  [AS_HELP_STRING([--disable-vrrp-auth], [compile without VRRP authentication])])
AC_ARG_ENABLE(chksum_compat,
  [AS_HELP_STRING([--disable-checksum_compat], [compile without v1.3.6 and earlier VRRPv3 unicast checksum compatibility])])
AC_ARG_ENABLE(routes,
  [AS_HELP_STRING([--disable-routes], [compile without ip rules/routes])])
AC_ARG_ENABLE(gnu-std-paths,
  [AS_HELP_STRING([--enable-gnu-std-paths], [use GNU standard paths for pid files etc])])
AC_ARG_ENABLE(dynamic-linking,
  [AS_HELP_STRING([--enable-dynamic-linking], [compile with/without dynamically linked libiptc/libipset])])
AC_ARG_ENABLE(libiptc-dynamic,
  [AS_HELP_STRING([--enable-libiptc-dynamic], [compile with libiptc dynamically linked])])
AC_ARG_ENABLE(libipset-dynamic,
  [AS_HELP_STRING([--disable-libipset-dynamic], [compile with libipset statically linked])])
AC_ARG_ENABLE(libxtables-dynamic,
  [AS_HELP_STRING([--enable-libxtables-dynamic], [compile with libxtables dynamically linked])])
AC_ARG_ENABLE(libnl-dynamic,
  [AS_HELP_STRING([--enable-libnl-dynamic], [compile with libnl dynamically linked])])
AC_ARG_ENABLE(libiptc,
  [AS_HELP_STRING([--disable-libiptc], [compile without libiptc])])
AC_ARG_ENABLE(libipset,
  [AS_HELP_STRING([--disable-libipset], [compile without libipset])])
AC_ARG_ENABLE(libnl,
  [AS_HELP_STRING([--disable-libnl], [compile without libnl])])
AC_ARG_ENABLE(hardening,
  [AS_HELP_STRING([--disable-hardening], [do not build with security hardening])])
AC_ARG_ENABLE(mem-check,
  [AS_HELP_STRING([--enable-mem-check], [compile with memory alloc checking])])
AC_ARG_ENABLE(mem-check-log,
  [AS_HELP_STRING([--enable-mem-check-log], [compile with memory alloc checking writing to syslog])])
AC_ARG_ENABLE(debug,
  [AS_HELP_STRING([--enable-debug], [compile with debugging flags])])
AC_ARG_ENABLE(stacktrace,
  [AS_HELP_STRING([--enable-stacktrace], [compile with stacktrace support])])
AC_ARG_ENABLE(dump-threads,
  [  --enable-dump-threads   compile with thread dumping support])
AC_ARG_ENABLE(select-debug,
  [  --enable-select-debug   compile with select debugging support])
AC_ARG_ENABLE(timer-debug-threads,
  [  --enable-timer-debug   compile with timer debugging support])
AC_ARG_ENABLE(profile,
  [AS_HELP_STRING([--enable-profile], [compile with profiling flags])])
AC_ARG_ENABLE(conversion-checks,
  [AS_HELP_STRING([--enable-conversion-checks], [compile with conversion warnings if sensible])])
AC_ARG_ENABLE(force-conversion-checks,
  [AS_HELP_STRING([--enable-force-conversion-checks], [compile with conversion warnings])])
AC_ARG_ENABLE(Werror,
  [AS_HELP_STRING([--enable-Werror], [compile with warnings being errors])])
AC_ARG_ENABLE(json,
  [AS_HELP_STRING([--enable-json], [compile with signal to dump configuration and stats as json])])

AC_ARG_WITH([systemdsystemunitdir],
        AS_HELP_STRING([--with-systemdsystemunitdir=DIR], [Directory for systemd service files]),
        [], [with_systemdsystemunitdir=$($PKG_CONFIG --variable=systemdsystemunitdir systemd)])

# Set the kernel headers path
if test -n "$kernel_src_path"; then
  kernelinc="-I$kernel_src_path/include"
elif test ! -d /usr/include/linux -a \
            -d /usr/src/linux/include; then
  kernelinc="-I/usr/src/linux/include"
else
  kernelinc=
fi

# Checks for programs.
AC_PROG_CC
AC_PROG_MAKE_SET
AC_PROG_INSTALL
AC_PROG_RANLIB
AC_PROG_GREP
AC_PROG_LN_S
AC_PROG_SED
AC_CHECK_TOOL(STRIP,strip)
AC_CHECK_TOOL(LDD,ldd)

m4_ifdef([AM_PROG_AR], [AM_PROG_AR])
ARFLAGS=cr
AC_SUBST(ARFLAGS)

# AC_PROG_LIBTOOL

KA_CPPFLAGS="$kernelinc"
KA_CFLAGS="-Wall -Wunused -Wstrict-prototypes -Wextra -Winit-self -g -O2"
KA_LDFLAGS=
KA_LIBS=
NEED_LIBDL=No
#KA_LIBTOOLFLAGS =

if test "$enable_conversion_checks" = yes; then
  # Check if we can sensibly enable -Wconversion
  AC_MSG_CHECKING([for usable -Wconversion])
  SAV_CFLAGS="$CFLAGS"
  CFLAGS="-Wconversion -O2  -Wp,-D_FORTIFY_SOURCE=2  -Werror"
  AC_COMPILE_IFELSE([AC_LANG_SOURCE([[
    #include <sys/types.h>
    #include <sys/select.h>
    #include <stdint.h>
    #include <stdbool.h>
    #include <linux/rtnetlink.h>

    #define VAL	255

    static void
    fun(uint8_t val)
    {
    }

    int main(int argc, char**argv)
    {
      fd_set set;
      uint8_t	val = 42;
      unsigned u;
      bool b;
      size_t size = 17;
      char c[2];
      char *c_ptr = c;
      struct rtattr rta;
      struct rtattr *rta_p = &rta;

      FD_SET(argc+1, &set);

      fun(argc == VAL ? VAL : val);

      //      vrrp->lower_prio_no_advert = vrrp->strict_mode ? true : global_data->vrrp_lower_prio_no_advert;
      u = u ? true : b;

      size = RTA_LENGTH(size);
      c_ptr = RTA_DATA(c_ptr);
      rta_p = RTA_NEXT(rta_p, size);

      val = (u < 256 ) ? u & 0xff : 0;
    }
    ]])],
    [
      AC_MSG_RESULT([yes])
      KA_CFLAGS="$KA_CFLAGS -Wconversion"
    ],
    [
      AC_MSG_RESULT([no])
      AC_MSG_WARN([-Wconversion is not sensible with this compiler. Use --enable-force-conversion-checks to override.])
    ])
  CFLAGS="$SAV_CFLAGS"
elif test "$enable_force_conversion_checks" = yes; then
  KA_CFLAGS="$KA_CFLAGS -Wconversion"
fi

if test "$enable_Werror" = yes; then
  KA_CFLAGS="$KA_CFLAGS -Werror"
fi

AC_MSG_CHECKING([for -Wimplicit-fallthrough])
SAV_CFLAGS="$CFLAGS"
CFLAGS="-Wimplicit-fallthrough=3"
AC_COMPILE_IFELSE([AC_LANG_SOURCE([[
  int main(int argc, char**argv)
  {
  }
  ]])],
  [
    AC_MSG_RESULT([yes])
    KA_CFLAGS="$KA_CFLAGS -Wimplicit-fallthrough=3"
  ],
  [
    AC_MSG_RESULT([no])
  ])
CFLAGS="$SAV_CFLAGS"

if test "$enable_hardening" != no; then
  AC_MSG_CHECKING([for PIE support])
  SAV_CFLAGS="$CFLAGS"
  SAV_LDFLAGS="$LDFLAGS"
  CFLAGS="$CFLAGS -fPIE"
  LDFLAGS="$LDFLAGS -pie"
  AC_LINK_IFELSE([AC_LANG_SOURCE([[
    int main(int argc, char **argv)
    {
      int i = 0;
    }
    ]])],
    AC_MSG_RESULT([yes])
      add_to_var([KA_CFLAGS], [-fPIE])
      add_to_var([KA_LDFLAGS], [-pie]),
    AC_MSG_RESULT([no]))
  CFLAGS=$SAV_CFLAGS
  LDFLAGS=$SAV_LDFLAGS

  for FLAG in \
	  "-Wformat -Werror=format-security" \
	  "-Wp,-D_FORTIFY_SOURCE=2" \
	  "-fexceptions" \
	  "-fstack-protector-strong" \
	  "--param=ssp-buffer-size=4" \
	  "-grecord-gcc-switches"
  do
    AC_MSG_CHECKING([for $FLAG support])
    CFLAGS="$CFLAGS $FLAG"
    AC_COMPILE_IFELSE(
      [AC_LANG_SOURCE([[ ]])],
      [AC_MSG_RESULT([yes])]
        add_to_var([KA_CFLAGS], [$FLAG]),
      [AC_MSG_RESULT([no])])
    CFLAGS=$SAV_CFLAGS
  done

  WL_FLAGS=
  for FLAG in \
	  "-z,relro" \
	  "-z,now"
  do
    AC_MSG_CHECKING([for -Wl,$FLAG support])
    LDFLAGS="$LDFLAGS -Wl,$FLAG"
    AC_LINK_IFELSE(
      [AC_LANG_SOURCE([[
      int main(int argc, char **argv)
      {
        int i = 0;
      }
      ]])],
      (
        AC_MSG_RESULT([yes])
        [WL_FLAGS="$WL_FLAGS,$FLAG"]
      ),
      (
        [AC_MSG_RESULT([no])]
      )
    )
    CFLAGS=$SAV_CFLAGS
  done
  if test -n "$WL_FLAGS"; then
    add_to_var([KA_LDFLAGS], [-Wl$WL_FLAGS])
  fi
fi

AC_SUBST(KA_CPPFLAGS)
AC_SUBST(KA_CFLAGS)
AC_SUBST(KA_LDFLAGS)
AC_SUBST(KA_LIBS)
# AC_SUBST(KA_LIBTOOLFLAGS)

# Checks for libraries.

# Checks for header files.
AC_CHECK_HEADERS([arpa/inet.h fcntl.h limits.h netdb.h netinet/in.h stdint.h stdlib.h string.h sys/ioctl.h sys/param.h sys/prctl.h sys/socket.h sys/time.h syslog.h unistd.h],
  [], [AC_MSG_ERROR([Missing/unusable system header file <$ac_header>])])

# check for kernel headers
SAV_CPPFLAGS="$CPPFLAGS"
CPPFLAGS="$CPPFLAGS $kernelinc"
dnl -- <linux/netlink.h> needed <sys/socket.h> until Linux 3.1
dnl -- using AC_CHECK_HEADER causes a horrible error message for the user
NETLINK_EXTRA_INCLUDE=
AC_COMPILE_IFELSE([AC_LANG_SOURCE([[
  #include <linux/netlink.h>
  ]])], [],
  [AC_CHECK_HEADER([linux/netlink.h],
    [
      AC_DEFINE([NETLINK_H_NEEDS_SYS_SOCKET_H], [ 1 ], [Define to 1 if <linux/netlink.h> needs <sys/socket.h>])
      NETLINK_EXTRA_INCLUDE="#include <sys/socket.h>"
    ], [AC_MSG_ERROR([Missing/unusable kernel header file <linux/netlink.h>])],
    [[#include <sys/socket.h>]])])

AC_CHECK_HEADERS([asm/types.h linux/ethtool.h linux/icmpv6.h linux/if_ether.h linux/if_packet.h linux/ip.h linux/sockios.h linux/types.h],
  [], [AC_MSG_ERROR([Missing/unusable kernel header file <$ac_header>])])
AC_CHECK_HEADERS([linux/fib_rules.h linux/if_addr.h linux/if_link.h],
  [], [AC_MSG_ERROR([Missing/unusable kernel header file <$ac_header>])],
  [[$NETLINK_EXTRA_INCLUDE]])
AC_CHECK_HEADERS([linux/if_arp.h],
  [], [AC_MSG_ERROR([Missing/unusable <$ac_header>])],
  [[#include <sys/socket.h>]])
CPPFLAGS="$SAV_CPPFLAGS"

# Checks for typedefs, structures, and compiler characteristics.
AC_HEADER_STDBOOL
AC_C_INLINE
AC_TYPE_INT64_T
AC_TYPE_PID_T
AC_TYPE_SIZE_T
AC_TYPE_UINT16_T
AC_TYPE_UINT32_T
AC_TYPE_UINT64_T
AC_TYPE_UINT8_T
AC_C_CONST

# Checks for library functions.
AC_FUNC_FORK
AC_FUNC_MALLOC
AC_FUNC_REALLOC
AC_CHECK_FUNCS([dup2 getcwd gettimeofday memmove memset select setenv socket strcasecmp strchr strdup strerror strpbrk strstr strtol strtoul uname])
dnl - pipe2() since Linux 2.6.27 and glibc 2.9.
AC_CHECK_FUNCS([pipe2], [add_system_opt([PIPE2])])
dnl - signalfd() since Linux 2.6.22 and glibc 2.8
AC_CHECK_FUNCS([signalfd], [add_system_opt([SIGNALFD])])
dnl - inotify_init1() since Linux 2.6.27
AC_CHECK_FUNCS([inotify_init1], [add_system_opt([INOTIFY_INIT1])])

dnl - Do we want to override dynamic/static linking?
if test -n "$enable_dynamic_linking"; then
  enable_libiptc_dynamic=$enable_dynamic_linking
  enable_libipset_dynamic=$enable_dynamic_linking
  enable_libxtables_dynamic=$enable_dynamic_linking
  enable_libnl_dynamic=$enable_dynamic_linking
fi

# check for missing definition - added in glibc 2.8
AC_CHECK_DECLS([ETHERTYPE_IPV6], [],
  [
    AC_DEFINE([ETHERTYPE_IPV6], [0x86dd], [Defined here if not found in <net/ethernet.h>.])
  ],
  [[#include <net/ethernet.h>]])

BUILD_GENHASH=Yes
dnl ----[ Checks for openssl ]----
# check for openssl headers
NEED_MD5=no
NEED_SSL=no
if test "$enable_vrrp" != no -a \
        "$enable_vrrp_auth" != no; then
  NEED_MD5=yes
fi
if test "$enable_lvs" != no; then
  NEED_MD5=yes
  NEED_SSL=yes
fi
AC_CHECK_HEADERS([openssl/ssl.h openssl/err.h], [],
  [
    if test $NEED_SSL = yes; then
      AC_MSG_ERROR([
  !!! OpenSSL is not properly installed on your system. !!!
  !!! Can not include OpenSSL headers files.            !!!])
    fi
    BUILD_GENHASH=No
    NEED_SSL=no
    break
  ])
AC_CHECK_HEADERS([openssl/md5.h], [],
  [
    if test $NEED_MD5 = yes; then
      AC_MSG_ERROR([
  !!! OpenSSL is not properly installed on your system. !!!
  !!! Can not include OpenSSL MD5 headers files.        !!!])
    fi
    BUILD_GENHASH=No
    NEED_MD5=no
    break
  ])

unset LIBS
AC_CHECK_LIB(crypto, MD5_Init, [],
  [
    if test $NEED_MD5 = yes; then
      AC_MSG_ERROR([OpenSSL MD5 libraries are required])
    fi
    BUILD_GENHASH=No
  ])
if test $NEED_MD5 = yes; then
  add_to_var([KA_LIBS], [$LIBS])
fi
add_to_var([GENHASH_LIBS], [$LIBS])
unset LIBS

AC_CHECK_LIB(ssl, SSL_CTX_new, [],
  [
    if test $NEED_SSL = yes; then
      AC_MSG_ERROR([OpenSSL libraries are required])
    fi
    BUILD_GENHASH=No
  ])
if test $NEED_SSL = yes; then
  add_to_var([KA_LIBS], [$LIBS])
fi
add_to_var([GENHASH_LIBS], [$LIBS])
unset LIBS

if test $BUILD_GENHASH = No; then
  AC_MSG_NOTICE([Unable to build genhash due to missing openssl headers/libraries])
  GENHASH_LIBS=
fi
AC_SUBST([GENHASH_LIBS])
AM_CONDITIONAL([BUILD_GENHASH], [test $BUILD_GENHASH = Yes])

dnl ----[ Checks for libraries ]----
NETLINK_VER=0
IPVS_USE_NL=No
IPV4_DEVCONF=No
if test .${enable_libnl} != .no; then
  $PKG_CONFIG --exists libnl-3.0
  if test $? -eq 0; then
    add_pkg_config([libnl-3.0], [NL3], [remove-requires])
    NL3_LIB=`echo $NL3_LIBS | sed -e "s/-l//g"`
  fi
  AC_CHECK_LIB($NL3_LIB, nl_socket_alloc,
    [
      NETLINK_VER=3
      NEED_NL3=No
      add_pkg_config([libnl-3.0], [NL3])

      if test .$enable_lvs != .no; then
	add_pkg_config([libnl-genl-3.0], [GENL], [remove-requires])
	GENL_LIB=`echo $GENL_LIBS | sed -e "s/-l//g"`
	AC_CHECK_LIB($GENL_LIB, genl_connect, [],
	  [AC_MSG_ERROR([libnl-3 is installed but not libnl-gen-3. Please, install libnl-gen-3/libnl-genl-3.])])
	IPVS_USE_NL=Yes
	if test .$enable_libnl_dynamic = .yes; then
	  add_pkg_config_without_libs([libnl-genl-3.0])
	  get_lib_name([$GENL_LIB], [genl_connect])
	  AC_DEFINE_UNQUOTED([NL3_GENL_LIB_NAME], [ "$LIB_NAME" ], [Define the nl-genl-3.0 library name])
	else
	  add_pkg_config([libnl-genl-3.0], [], [remove-requires])
	fi
	NEED_NL3=Yes
      fi

      if test $NETLINK_VER -eq 3 -a .$disable_vrrp != .no; then
	NEED_NL3=Yes

        dnl ----[Check have IPV4_DEVCONF defines - since Linux 3.11]----
        SAV_CPPFLAGS="$CPPFLAGS"
        CPPFLAGS="$CPP_FLAGS $kernelinc"
        IPV4_DEVCONF=Yes
        AC_CHECK_DECLS([
          IPV4_DEVCONF_ARP_IGNORE,
          IPV4_DEVCONF_ACCEPT_LOCAL,
          IPV4_DEVCONF_RP_FILTER,
          IPV4_DEVCONF_ARPFILTER],
          [],
          [
            IPV4_DEVCONF=No
            break
          ],
          [[#include <linux/ip.h>]])
        if test $IPV4_DEVCONF = Yes; then
          CPPFLAGS="$SAV_CPPFLAGS $NL3_CPPFLAGS"
          AC_CHECK_HEADERS([netlink/route/link.h netlink/route/link/inet.h], [], [AC_MSG_ERROR([libnl-3 route link headers missing])])
          AC_DEFINE([_HAVE_IPV4_DEVCONF_], [ 1 ], [Define to 1 if have IPv4 netlink device configuration])
          add_system_opt([IPV4_DEVCONF])

          dnl ----[Check if have net/if.h and netlink/route/link.h namespace collision]----
          dnl -- Resolved in libnl3-3.2.26 (release 30/3/2015)
          AC_MSG_CHECKING([for net/if.h and libnl3/netlink/route/link.h namespace collision])
          AC_COMPILE_IFELSE([AC_LANG_SOURCE([[
              #include <netlink/route/link.h>
              #include <net/if.h>
            ]])], [
              AC_MSG_RESULT([no])
            ], [
              AC_MSG_RESULT([yes])
              AC_DEFINE([_HAVE_IF_H_LINK_H_COLLISION_], [ 1 ], [Define to 1 if <net/if.h> and <netlink/route/link.h> namespace collision])
              add_system_opt([IF_H_LINK_H_COLLISION])
            ])
        fi
        CPPFLAGS="$SAV_CPPFLAGS"
      fi

      if test $IPV4_DEVCONF = Yes; then
	add_pkg_config([libnl-route-3.0], [ROUTE], [remove-requires])
	ROUTE_LIB=`echo $ROUTE_LIBS | sed -e "s/-l//g"`
	AC_CHECK_LIB($ROUTE_LIB, nl_rtgen_request, [],
	  [AC_MSG_ERROR([libnl-3 is installed but not libnl-route-3. Please, install libnl-route-3.])])
	if test .$enable_libnl_dynamic = .yes; then
	  add_pkg_config_without_libs([libnl-route-3.0])
	  get_lib_name([$ROUTE_LIB], [rtgen_request])
	  AC_DEFINE_UNQUOTED([NL3_ROUTE_LIB_NAME], [ "$LIB_NAME" ], [Define the nl-route-3.0 library name])
	else
	  add_pkg_config([libnl-route-3.0], [], [remove-requires])
	fi
      fi

      if test $NEED_NL3 = Yes; then
        AC_DEFINE([_HAVE_LIBNL3_], [ 1 ], [Define to 1 if using libnl-3])
        add_system_opt([LIBNL3])
	if test .$enable_libnl_dynamic = .yes; then
          add_system_opt([LIBNL_DYNAMIC])
	  add_pkg_config_without_libs([libnl-3.0])
	  AC_DEFINE([_LIBNL_DYNAMIC_], [ 1 ], [Define to 1 if building with libnl dynamic linking])
	  NEED_LIBDL=Yes
	  get_lib_name([$NL3_LIB], [nl_socket_alloc])
	  AC_DEFINE_UNQUOTED([NL3_LIB_NAME], [ "$LIB_NAME" ], [Define the nl-3 library name])
	else
	  add_pkg_config([libnl-3.0])
	fi
      fi
    ],
    [
      if test .$enable_lvs != .no; then
        AC_CHECK_LIB(nl, nl_socket_modify_cb,
          [
            IPVS_USE_NL=Yes
            NETLINK_VER=1
            AC_DEFINE([_HAVE_LIBNL1_], [ 1 ], [Define to 1 if using libnl-1])
            add_system_opt([LIBNL1])
	    if test .$enable_libnl_dynamic = .yes; then
              add_pkg_config_without_libs([libnl-1])
              add_config_opt([LIBNL_DYNAMIC])
	      AC_DEFINE([_LIBNL_DYNAMIC_], [ 1 ], [Define to 1 if building with libnl dynamic linking])
	      NEED_LIBDL=Yes
	      get_lib_name([nl], [nl_socket_modify_cb])
	      AC_DEFINE_UNQUOTED([NL_LIB_NAME], [ "$LIB_NAME" ], [Define the nl library name])
	    else
              add_pkg_config([libnl-1])
	    fi
          ],
          [
            AC_MSG_WARN([keepalived will be built without libnl support.])
          ])
      fi
    ])

  if test $NETLINK_VER -ne 0; then
    SAV_CPPFLAGS="$CPPFLAGS"
    CPPFLAGS="$CPPFLAGS $kernelinc"
    AC_CHECK_HEADERS([linux/rtnetlink.h], [], [AC_MSG_ERROR([Unusable linux/rtnetlink.h])], [$NETLINK_EXTRA_INCLUDE])
    CPPFLAGS="$SAV_CPPFLAGS $NL3_CPPFLAGS"
    AC_CHECK_HEADERS([libnfnetlink/libnfnetlink.h], [], [AC_MSG_ERROR([libnfnetlink headers missing])])
    AC_CHECK_HEADERS([netlink/netlink.h], [], [AC_MSG_ERROR([netlink headers missing])])
    if test .$disable_lvs != .no; then
      AC_CHECK_HEADERS([netlink/genl/ctrl.h netlink/genl/genl.h], [], [AC_MSG_ERROR([netlink genl headers missing])])
    fi
    CPPFLAGS="$SAV_CPPFLAGS"
  fi
fi
AM_CONDITIONAL([LIBNL1], [test $NETLINK_VER -eq 1])
AM_CONDITIONAL([LIBNL3], [test $NETLINK_VER -eq 3])
AM_CONDITIONAL([LIBNL_DYNAMIC], [test .$enable_libnl_dynamic = .yes -a $NETLINK_VER -ne 0])

AC_CHECK_LIB(magic, magic_open,
  [
    AC_DEFINE([_HAVE_LIBMAGIC_], [ 1 ], [Define to 1 if have magic library])
    add_to_var([KA_LIBS], [-lmagic])
  ])
unset LIBS

dnl -- Check for the following variables introduced at various times into Linux
dnl --FRA_OIFNAME		dnl -- Linux 2.6.33
dnl --RTAX_QUICKACK		dnl -- Linux 3.11
dnl --FRA_SUPPRESS_PREFIXLEN	dnl -- Linux 3.12
dnl --FRA_SUPPRESS_IFGROUP	dnl -- Linux 3.12
dnl --RTAX_CC_ALGO		dnl -- Linux 4.0
dnl --RTA_VIA			dnl -- Linux 4.1
dnl --RTA_NEWDST		dnl -- Linux 4.1
dnl --RTA_PREF			dnl -- Linux 4.1
dnl --FRA_TUN_ID		dnl -- Linux 4.3
dnl --RTA_ENCAP			dnl -- Linux 4.3
dnl --RTEXT_FILTER_SKIP_STATS	dnl -- Linux 4.4
dnl --RTA_EXPIRES		dnl -- Linux 4.5
dnl --FRA_UID_RANGE		dnl -- Linux 4.10
AC_CHECK_DECLS([RTA_ENCAP, RTA_EXPIRES, RTA_NEWDST, RTA_PREF, FRA_SUPPRESS_PREFIXLEN, FRA_SUPPRESS_IFGROUP, FRA_TUN_ID, RTAX_CC_ALGO, RTAX_QUICKACK, RTEXT_FILTER_SKIP_STATS, FRA_UID_RANGE], [], [],
  [[#include <linux/rtnetlink.h>
    #include <sys/socket.h>
    #include <linux/fib_rules.h>]])
dnl - following only needed for for flag loop
AC_CHECK_DECLS([RTA_VIA, FRA_OIFNAME], [], [],
  [[#include <linux/rtnetlink.h>
    #include <sys/socket.h>
    #include <linux/fib_rules.h>]])
for flag in RTA_ENCAP RTA_EXPIRES RTA_NEWDST RTA_PREF RTA_VIA FRA_OIFNAME FRA_SUPPRESS_PREFIXLEN FRA_SUPPRESS_IFGROUP FRA_TUN_ID RTAX_CC_ALGO RTAX_QUICKACK RTEXT_FILTER_SKIP_STATS FRA_UID_RANGE; do
  AS_VAR_COPY([decl_var], [ac_cv_have_decl_$flag])
  if test ${decl_var} = yes; then
    add_system_opt[${flag}]
  fi
done

dnl - Introduced in Linux 3.14
AC_CHECK_DECLS([IFA_FLAGS], [], [], [[#include <linux/if_addr.h>]])

dnl -- RedHat backported ENCAP_IP and ENCAP_IP6 without MPLS and ILA
AC_CHECK_DECLS([LWTUNNEL_ENCAP_MPLS, LWTUNNEL_ENCAP_ILA], [], [],
  [[#include <linux/lwtunnel.h>]])
if test ${ac_cv_have_decl_RTA_ENCAP}; then
  for flag in LWTUNNEL_ENCAP_MPLS LWTUNNEL_ENCAP_ILA; do
    AS_VAR_COPY([decl_var], [ac_cv_have_decl_$flag])
    if test ${decl_var} = yes; then
      add_system_opt[${flag}]
    fi
  done
fi

dnl ----[Check for iptables libraries]----
USE_LIBIPTC=No
USE_LIBIPSET=No
if test .${enable_libiptc} != .no -a .$enable_vrrp != .no; then
  USE_LIBIPTC=Yes
  dnl -- linux/netfilter/x_tables.h since Linux 2.6.16
  SAV_CPPFLAGS="$CPPFLAGS"
  CPPFLAGS="$CPPFLAGS $kernelinc"
  AC_CHECK_HEADERS([linux/netfilter/x_tables.h xtables.h libiptc/libip6tc.h libiptc/libiptc.h libiptc/libxtc.h], [],
    [
      USE_LIBIPTC=No
      break
    ])
  CPPFLAGS="$SAV_CPPFLAGS"

  if test $USE_LIBIPTC = Yes; then
    add_pkg_config([--static libiptc], [IPTC])
    LIBS="$IPTC_LIBS"
    SAV_CPPFLAGS="$CPPFLAGS"
    CPPFLAGS="$CPPFLAGS $kernelinc"
    AC_CHECK_LIB(iptc, iptc_init,
      [
        AC_DEFINE([_HAVE_LIBIPTC_], [ 1 ], [Define to 1 if have iptables libraries])
	add_system_opt([LIBIPTC])
	if test .${enable_libiptc_dynamic} != .yes; then
          add_pkg_config([--static libiptc])
	  dnl - Older versions of libiptc produced a requirement for -liptc, but we don't need it
	  KA_LIBS=`echo $KA_LIBS | sed -e "s/ -liptc//"`
	  dnl - Even older versions of libiptc don't produce any requirement other than -liptc
	  IPTC_LIBS=`echo $IPTC_LIBS | sed -e "s/ *-L[[^ ]]*  */ /" -e "s/ *-liptc */ /" -e "s/^  *$//"`
	  if test ".$IPTC_LIBS" = .; then
	    KA_LIBS=`echo $KA_LIBS -lip4tc -lip6tc`
	  fi
	else
          add_pkg_config_without_libs([libiptc])
	  add_config_opt([LIBIPTC_DYNAMIC])
	  AC_DEFINE([_LIBIPTC_DYNAMIC_], [ 1 ], [Define to 1 if building with libiptc dynamic linking])
	  NEED_LIBDL=Yes
	  get_lib_name([ip4tc], [iptc_init])
	  AC_DEFINE_UNQUOTED([IP4TC_LIB_NAME], [ "$LIB_NAME" ], [Define the ip4tc library name])
	  get_lib_name([ip6tc], [ip6tc_init])
	  AC_DEFINE_UNQUOTED([IP6TC_LIB_NAME], [ "$LIB_NAME" ], [Define the ip6tc library name])
	fi
      ],
      [USE_LIBIPTC=No])
    CPPFLAGS="$SAV_CPPFLAGS"
  fi

  if test $USE_LIBIPTC = Yes; then
    if test .$enable_libxtables_dynamic != .yes; then
      add_pkg_config([xtables])
    else
      add_pkg_config_without_libs([xtables])
      AC_DEFINE([_LIBXTABLES_DYNAMIC_], [ 1 ], [Define to 1 if building with libxtables dynamic linking])
      add_config_opt([XTABLES_DYNAMIC])
      NEED_LIBDL=Yes
      get_lib_name([xtables], [xtables_insmod])
      AC_DEFINE_UNQUOTED([XTABLES_LIB_NAME], [ "$LIB_NAME" ], [Define the xtables library name])
    fi

    dnl ----[Check for ipset libraries]----
    SAV_CPPFLAGS="$CPPFLAGS"
    CPPFLAGS="$CPPFLAGS $kernelinc"
    if test "${enable_libipset}" != no; then
      $PKG_CONFIG --exists libipset
      if test $? -eq 0; then
        add_pkg_config([libipset], [IPSET])
      else
        IPSET_LIBS="-lipset"
      fi
      SAV_LIBS=$LIBS
      LIBS="$IPTC_LIBS $IPSET_LIBS"

      AC_CHECK_LIB(ipset, ipset_session_init,
        [
          USE_LIBIPSET=Yes
          AC_CHECK_HEADERS([libipset/data.h libipset/linux_ip_set.h libipset/session.h libipset/types.h], [],
            [
              USE_LIBIPSET=No
              break
            ])

          if test $USE_LIBIPSET = Yes; then
            AC_CHECK_LIB(xtables, xtables_insmod, [], [USE_LIBIPSET=No])
          fi

          if test $USE_LIBIPSET = Yes; then
            dnl -- Need to use <libipset/linux_ip_set.h> for <linux/netfilter/xt_set.h> prior to Linux 3.4
            EXTRA_INCLUDE=
            AC_COMPILE_IFELSE([AC_LANG_SOURCE([[
              #include <linux/netfilter/xt_set.h>
              ]])],
              [AC_CHECK_HEADERS([linux/netfilter/xt_set.h], [], [USE_LIBIPSET=No], [])],
              [AC_CHECK_HEADER([linux/netfilter/xt_set.h],
                [
                  AC_DEFINE([USE_LIBIPSET_LINUX_IP_SET_H], [ 1 ], [Define to 1 if <linux/netfilter/xt_set.h> needs <libipset/linux_ip_set.h>])
                  EXTRA_INCLUDE="#include <libipset/linux_ip_set.h>"
<<<<<<< HEAD
                ], [AC_MSG_ERROR([Missing/unusable kernel header file <linux/netfilter/xt_set.h>])],
                [[#include <libipset/linux_ip_set.h>]])])
            AC_CHECK_HEADERS([linux/netfilter/xt_set.h], [], [USE_LIBIPSET=No], [$EXTRA_INCLUDE])

=======
                ], [USE_LIBIPSET=No],
                [[#include <libipset/linux_ip_set.h>]])
	      ]
	    )
 	  fi

	  if test $USE_LIBIPSET = Yes; then
>>>>>>> 98942db0
            AC_DEFINE([_HAVE_LIBIPSET_], [ 1 ], [Define to 1 if have ipset library])
            $PKG_CONFIG --exists libipset
            if test $? -eq 0; then
	      if test .${enable_libipset_dynamic} = .no; then
		add_pkg_config([libipset])
	      else
		add_pkg_config_without_libs([libipset])
	      fi
	    elif test .${enable_libipset_dynamic} = .no; then
	      add_to_var([KA_LIBS], [-lipset])
            fi
	    if test .${enable_libipset_dynamic} != .no; then
	      AC_DEFINE([_LIBIPSET_DYNAMIC_], [ 1 ], [Define to 1 if building with libipset dynamic linking])
              add_config_opt([LIBIPSET_DYNAMIC])
	      NEED_LIBDL=Yes
	      get_lib_name([ipset], [ipset_session_init])
	      AC_DEFINE_UNQUOTED([IPSET_LIB_NAME], [ "$LIB_NAME" ], [Define the ipset library name])
	    else
              add_config_opt([LIBIPSET])
	    fi

	    dnl -- xt_set_info_match first introduced in Linux 2.6.39 (initial implementation of ipsets)
            dnl -- xt_set_info_match_v1 declared since Linux 3.1
            AC_CHECK_MEMBER([struct xt_set_info_match_v1.match_set.index], [AC_DEFINE([HAVE_XT_SET_INFO_MATCH_V1], [ 1 ], [Define to 1 if have struct xt_set_info_match_v1])], [],
              [
                $EXTRA_INCLUDE
                #include <linux/netfilter/xt_set.h>
              ])
            dnl -- xt_set_info_match_v3 declared since Linux 3.10
            AC_CHECK_MEMBER([struct xt_set_info_match_v3.match_set.index], [AC_DEFINE([HAVE_XT_SET_INFO_MATCH_V3], [ 1 ], [Define to 1 if have struct xt_set_info_match_v3])], [],
              [
                $EXTRA_INCLUDE
                #include <linux/netfilter/xt_set.h>
              ])
            dnl -- xt_set_info_match_v4 declared since Linux 3.19
            AC_CHECK_MEMBER([struct xt_set_info_match_v4.match_set.index], [AC_DEFINE([HAVE_XT_SET_INFO_MATCH_V4], [ 1 ], [Define to 1 if have struct xt_set_info_match_v4])], [],
              [
                $EXTRA_INCLUDE
                #include <linux/netfilter/xt_set.h>
              ])

            dnl - ipset type iface introduced in Linux 3.1
            AC_COMPILE_IFELSE([AC_LANG_SOURCE([[
              #include <linux/netfilter/ipset/ip_set.h>
              int main(void) { int var = IPSET_ATTR_IFACE; }
              ]])],
              [AC_DEFINE([HAVE_IPSET_ATTR_IFACE], [ 1 ], [Define to 1 if ipset supports iface type])])

	    dnl - The include guard for <linux/netfilter/ipset/ip_set.h> has the leading _UAPI remove when
	    dnl - the source code is processed to produce the actual header files.
	    dnl - Unfortunately libipset provides a copy of the kernel headers, as <libipset/linux_ip_set*.h>,
	    dnl - but it doesn't remove the _UAPI from the header files when installing them.
	    dnl - Unfortunately we need to include some libipset header files, which include the
	    dnl - libipset version, and also <linux/netfilter/xt_set.h> which includes the kernel version.
	    dnl - To get around this problem, after include one of these we need to define the header guard
	    dnl - for the other, to stop it being included as well.
	    dnl - This is reported as a bug against ipset at https://bugzilla.netfilter.org/show_bug.cgi?id=1139
	    dnl - We will take the kernel version if there is an inclusion collision.
            AC_COMPILE_IFELSE([AC_LANG_SOURCE([[
              #include <linux/netfilter/ipset/ip_set.h>
              #include <libipset/linux_ip_set.h>
              int main(void) {}
              ]])], [],
              [AC_COMPILE_IFELSE([AC_LANG_SOURCE([[
                 #include <linux/netfilter/ipset/ip_set.h>
		 #ifdef _UAPI_IP_SET_H
		 #error _UAPI_IP_SET_H defined
		 #endif
                 int main(void) {}
                 ]])],
	         [AC_DEFINE([LIBIPSET_H_ADD_UAPI_IP_SET_H_GUARD], [1], [Define to add guard _UAPI_IP_SET_H before including <libipset/linux_ip_set.h>])],
		 [AC_DEFINE([LIBIPSET_H_ADD_IP_SET_H_GUARD], [1], [Define to add guard _IP_SET_H before including <libipset/linux_ip_set.h>])])
	      ])
          fi
        ])
      LIBS="$SAV_LIBS"
    fi

    dnl -- XT_EXTENSION_MAXNAMELEN not defined until Linux 2.6.35
    AC_CHECK_DECL([XT_EXTENSION_MAXNAMELEN], [],
      [AC_DEFINE([XT_EXTENSION_MAXNAMELEN], [ (XT_FUNCTION_MAXNAMELEN - 1) ], [Define if <linux/netfilter/x_tables.h> doesnt define it])],
      [#include <linux/netfilter/x_tables.h>])

    CPPFLAGS="$SAV_CPPFLAGS"
  fi
fi
AM_CONDITIONAL([LIBIPTC], [test $USE_LIBIPTC = Yes])
AM_CONDITIONAL([LIBIPSET], [test $USE_LIBIPSET = Yes])
unset LIBS

dnl ----[Check if have linux/if.h and net/if.h namespace collision]----
# Including <linux/if.h> and <net/if.h> can cause a namespace collision.
# Later versions of the headers are OK if linux/if.h is included second
AC_MSG_CHECKING([for linux/if.h and net/if.h namespace collision])
SAV_CPPFLAGS="$CPPFLAGS"
CPPFLAGS="$CPPFLAGS $kernelinc"
AC_COMPILE_IFELSE([AC_LANG_SOURCE([[
    #include <net/if.h>
    #include <linux/if.h>
  ]])],
  [
    AC_MSG_RESULT([no])
  ],
  [
    AC_MSG_RESULT([yes])
    AC_DEFINE([_HAVE_NET_LINUX_IF_H_COLLISION_], [ 1 ], [Define to 1 if have linux/if.h followed by net/if.h namespace collision])
    add_system_opt([NET_LINUX_IF_H_COLLISION])
  ])
CPPFLAGS="$SAV_CPPFLAGS"

dnl ----[Check if have linux/if_ether.h and netinet/if_ether.h namespace collision]----
# Including <linux/if_ether.h> and <netinet/if_ether.h> causes a namespace collision
# with musl libc, but the collision only occurs if linux/ip_ether.h is included
# before netinet/if_ether.h. The problem is that we want to include them in that 
# order.
AC_MSG_CHECKING([for linux/if_ether.h then netinet/if_ether.h namespace collision])
SAV_CPPFLAGS="$CPPFLAGS"
CPPFLAGS="$CPPFLAGS $kernelinc"
AC_COMPILE_IFELSE([AC_LANG_SOURCE([[
    #include <linux/if_ether.h>
    #include <netinet/if_ether.h>
  ]])],
  [
    AC_MSG_RESULT([no])
  ],
  [
    AC_MSG_RESULT([yes])
    AC_DEFINE([_HAVE_NETINET_LINUX_IF_ETHER_H_COLLISION_], [ 1 ], [Define to 1 if have linux/if_ether.h then netinet/if_ether.h namespace collision])
    add_system_opt([NETINET_LINUX_IF_ETHER_H_COLLISION])
  ])
CPPFLAGS="$SAV_CPPFLAGS"

# Linux 4.5 to 4.5.4 has <libiptc/libiptc.h> indirectly including <net/if.h>
# and <linux/if.h> which causes a namespace collision.
AC_MSG_CHECKING([for libiptc/libiptc.h linux/if.h and net/if.h namespace collision])
SAV_CPPFLAGS="$CPPFLAGS"
CPPFLAGS="$CPPFLAGS $kernelinc"
AC_COMPILE_IFELSE([AC_LANG_SOURCE([[
    #include <libiptc/libiptc.h>
  ]])],
  [
    AC_MSG_RESULT([no])
  ],
  [
    AC_MSG_RESULT([yes])
    AC_DEFINE([_HAVE_LIBIPTC_LINUX_NET_IF_H_COLLISION_], [ 1 ], [Define to 1 if have libiptc/libiptc.h linux/if.h and net/if.h namespace collision])
    add_system_opt([LIBIPTC_LINUX_NET_IF_H_COLLISION])
  ])
CPPFLAGS="$SAV_CPPFLAGS"

dnl ----[ Checks for LVS and VRRP support ]----
IPVS_SYNCD_ATTRIBUTES=No
IPVS_64BIT_STATS=No
if test "$enable_lvs" != no; then
  IPVS_SUPPORT=Yes
  add_config_opt([LVS])
  AC_DEFINE([_WITH_LVS_], [ 1 ], [Define to 1 if have IPVS support])

  dnl -- <linux/ip_vs.h> exists from 2.6.27; prior to that <net/ip_vs.h> is used
  AC_CHECK_HEADERS([linux/ip_vs.h],
    [
      dnl -- From 2.6.35 (but CentOS has it in 2.6.32)
      AC_CHECK_DECLS([IP_VS_SVC_F_ONEPACKET], [], [],
        [[#include <linux/ip_vs.h>]])
    ])

  if test $IPVS_USE_NL = Yes; then
    AC_DEFINE([LIBIPVS_USE_NL], [ 1 ], [Define to 1 if libipvs can use netlink])
    add_system_opt([LIBIPVS_NETLINK])
  fi

  dnl ----[ IPVS syncd options ]---
  SAV_CPPFLAGS="$CPPFLAGS"
  CPPFLAGS="$CPPFLAGS $kernelinc"

  dnl -- Since Linux 3.18
  AC_CHECK_DECLS([IPVS_DEST_ATTR_ADDR_FAMILY], [add_system_opt([IPVS_DEST_ATTR_ADDR_FAMILY])], [], [#include <linux/ip_vs.h>])

  IPVS_SYNCD_ATTRIBUTES=Yes
  AC_CHECK_DECLS([
    IPVS_DAEMON_ATTR_SYNC_MAXLEN,
    IPVS_DAEMON_ATTR_MCAST_GROUP,
    IPVS_DAEMON_ATTR_MCAST_GROUP6,
    IPVS_DAEMON_ATTR_MCAST_PORT,
    IPVS_DAEMON_ATTR_MCAST_TTL], [],
    [
      IPVS_SYNCD_ATTRIBUTES=No
      break
    ],
    [[#include <linux/ip_vs.h>]])

  dnl -- Since Linux 4.3
  if test $IPVS_SYNCD_ATTRIBUTES = Yes; then
    AC_DEFINE([_HAVE_IPVS_SYNCD_ATTRIBUTES_], [ 1 ], [Define to 1 if have IPVS syncd attributes])
    add_system_opt([IPVS_SYNCD_ATTRIBUTES])
  fi

  dnl ----[ IPVS 64-bit stats ]----
  dnl -- Since Linux 4.1
  if test "$enable_lvs_64bit_stats" != "no"; then
    IPVS_64BIT_STATS=Yes
    AC_CHECK_DECLS([
      IPVS_SVC_ATTR_STATS64,
      IPVS_DEST_ATTR_STATS64], [],
      [
        IPVS_64BIT_STATS=No
        break
      ],
      [[#include <linux/ip_vs.h>]])
    if test $IPVS_64BIT_STATS = Yes; then
      AC_DEFINE([_WITH_LVS_64BIT_STATS_], [ 1 ], [Define to 1 if have IPVS 64 bit stats])
      add_system_opt([IPVS_64BIT_STATS])
    fi
  fi
  CPPFLAGS="$SAV_CPPFLAGS"
else
  IPVS_SUPPORT=No
fi
AM_CONDITIONAL([WITH_IPVS], [test $IPVS_SUPPORT = Yes])

dnl ----[ Checks for kernel netlink support ]----
VRRP_SUPPORT=No
VRRP_AUTH_SUPPORT=No
MACVLAN_SUPPORT=No
ENABLE_JSON=No
if test "$enable_vrrp" != no; then
  VRRP_SUPPORT=Yes
  AC_DEFINE([_WITH_VRRP_], [ 1 ], [Define to 1 if have VRRP support])
  add_config_opt([VRRP])

  dnl ----[ check for VRRP authentication support ]----
  if test "${enable_vrrp_auth}" != no; then
    VRRP_AUTH_SUPPORT=Yes
    AC_DEFINE([_WITH_VRRP_AUTH_], [ 1 ], [Define to 1 if want ARRP authentication support])
    add_config_opt([VRRP_AUTH])
  fi

  dnl ----[ Checks for kernel VMAC support ]----
  SAV_CPPFLAGS="$CPPFLAGS"
  CPPFLAGS="$CPPFLAGS $kernelinc"
  MACVLAN_SUPPORT=Yes
  dnl -- Since Linux 2.6.33
  AC_CHECK_DECLS([
      IFLA_MACVLAN_MODE,
      MACVLAN_MODE_PRIVATE], [],
    [
      MACVLAN_SUPPORT=No
      break
    ], [[
      #include <sys/socket.h>
      #include <linux/if_link.h>
    ]])
  if test $MACVLAN_SUPPORT = Yes; then
    AC_DEFINE([_HAVE_VRRP_VMAC_], [ 1 ], [Define to 1 if have MAC VLAN support])
    add_system_opt([VRRP_VMAC])
  fi
  CPPFLAGS="$SAV_CPPFLAGS"

  dnl ----[ Json output or not ? ]----
  if test "${enable_json}" = yes; then
    AC_CHECK_HEADERS(json-c/json.h,,AC_MSG_ERROR([unable to find json-c/json.h]))
    AC_DEFINE([_WITH_JSON_], [ 1 ], [Define to 1 to build with json output support])
    add_pkg_config([json-c])
    ENABLE_JSON=Yes
    add_config_opt([JSON])
  fi
fi
AM_CONDITIONAL([WITH_VRRP], [test $VRRP_SUPPORT = Yes])
AM_CONDITIONAL([VRRP_AUTH], [test $VRRP_AUTH_SUPPORT = Yes])
AM_CONDITIONAL([VMAC], [test $MACVLAN_SUPPORT = Yes])
AM_CONDITIONAL([WITH_JSON], [test $ENABLE_JSON = Yes])

if test ${IPVS_SUPPORT} = No -a ${VRRP_SUPPORT} = No; then
  AC_MSG_ERROR([keepalived MUST be compiled with at least one of LVS or VRRP framework])
fi

dnl ----[ Checks for glibc SOCK_NONBLOCK support ]----
# Introduced in Linux 2.6.27 and glibc 2.9
AC_CHECK_DECLS([SOCK_NONBLOCK], [add_system_opt([SOCK_NONBLOCK])], [],[[#include <sys/socket.h>]])
AM_CONDITIONAL([SOCK_NONBLOCK], [test $ac_cv_have_decl_SOCK_NONBLOCK = yes])

dnl ----[ Checks for glibc SOCK_CLOEXEC support ]----
# Introduced in Linux 2.6.27 and glibc 2.9
AC_CHECK_DECLS([SOCK_CLOEXEC], [add_system_opt([SOCK_CLOEXEC])], [],[[#include <sys/socket.h>]])

dnl ----[ Checks for pe support ]----
# Introduced in Linux 2.6.37
AC_CHECK_DECL([IPVS_SVC_ATTR_PE_NAME],
   [
     AC_DEFINE([_HAVE_PE_NAME_], [ 1 ], [Define to 1 if have pe selection support])
   ],
   [], [[#include <linux/ip_vs.h>]])

dnl ----[ Checks for O_PATH support ]----
# Introduced in Linux 2.6.39
SAV_CFLAGS="$CFLAGS"
CFLAGS="$CFLAGS -D_GNU_SOURCE"
AC_CHECK_DECLS([O_PATH],
  [
    add_build_opt([O_PATH])
    add_to_var([KA_CFLAGS], ["-D_GNU_SOURCE"])
  ], [],[[#include <fcntl.h>]])
CFLAGS="$SAV_CFLAGS"

dnl ----[ Check for GLOB_BRACE support ]----
AC_CHECK_DECLS([GLOB_BRACE], [add_system_opt([GLOB_BRACE])], [], [[#include <glob.h>]])

dnl ----[ Do we want v1.3.6 and earlier VRRPv3 unicast checksum compatibility support ]----
UNICAST_CHKSUM_COMPAT_SUPPORT=No
if test .$enable_chksum_compat != .no; then
  UNICAST_CHKSUM_COMPAT_SUPPORT=Yes
  AC_DEFINE([_WITH_UNICAST_CHKSUM_COMPAT_], [ 1 ], [Define to 1 to enable v1.3.6 and earlier VRRPv3 unicast checksum compatibility])
  add_config_opt([OLD_CHKSUM_COMPAT])
fi

dnl ----[ Checks for FIB routing support ]----
FIB_ROUTING_SUPPORT=No
if test .$enable_routes != .no; then
  # Introduced in Linux 2.6.19
  SAV_CPPFLAGS="$CPPFLAGS"
  CPPFLAGS="$CPPFLAGS $kernelinc"
  AC_CHECK_DECL([FRA_SRC],
    [
      FIB_ROUTING_SUPPORT=Yes
      AC_DEFINE([_HAVE_FIB_ROUTING_], [ 1 ], [Define to 1 if have FIB routing support])
      add_config_opt([FIB_ROUTING])
    ], [],
    [[#include <sys/socket.h>
      #include <linux/fib_rules.h>]])
  CPPFLAGS="$SAV_CPPFLAGS"
fi
AM_CONDITIONAL([FIB_ROUTING], [test $FIB_ROUTING_SUPPORT = Yes])

dnl ----[ Checks for kernel IFLA_INET6_ADDR_GEN_MODE support ]----
SAV_CPPFLAGS="$CPPFLAGS"
CPPFLAGS="$CPPFLAGS $kernelinc"
if test ${MACVLAN_SUPPORT} = Yes; then
  # Introduced in Linux 3.17
  AC_CHECK_DECLS([IFLA_INET6_ADDR_GEN_MODE],
    [
      add_system_opt([INET6_ADDR_GEN_MODE])
    ], [], [[
      #include <linux/if_link.h>
    ]])
fi
CPPFLAGS="$SAV_CPPFLAGS"

dnl ----[ Checks for SNMP support ]----
SNMP_SUPPORT=No
SNMP_VRRP_SUPPORT=No
SNMP_RFC_SUPPORT=No
SNMP_RFCV2_SUPPORT=No
SNMP_RFCV3_SUPPORT=No
SNMP_CHECKER_SUPPORT=No
SNMP_V3_FOR_V2=No
if test "$enable_snmp_keepalived" = yes; then
  AC_MSG_WARN([--enable-snmp-keepalived is obsolete. Use --enable-snmp-vrrp.])
  enable_snmp_vrrp=$enable_snmp_keepalived
fi
if test "$enable_snmp" = yes -o \
	"$enable_snmp_vrrp" = yes -o \
	"$enable_snmp_checker" = yes -o \
	"$enable_snmp_rfc" = yes -o \
	"$enable_snmp_rfcv2" = yes -o \
	"$enable_snmp_rfcv3" = yes; then
  AC_PATH_TOOL([NETSNMP_CONFIG], [net-snmp-config], [no])
  if test "$NETSNMP_CONFIG" = no; then
    AC_MSG_ERROR([*** unable to find net-snmp-config])
  fi
  NETSNMP_LIBS_AGENT=`${NETSNMP_CONFIG} --netsnmp-agent-libs`
  NETSNMP_LIBS_EXT=`${NETSNMP_CONFIG} --external-libs`
  NETSNMP_LIBS="$NETSNMP_LIBS_AGENT $NETSNMP_LIBS_EXT"
  NETSNMP_CFLAGS="`${NETSNMP_CONFIG} --base-cflags` -DNETSNMP_NO_INLINE"

  SAV_CFLAGS="$CFLAGS"
  CFLAGS="$CFLAGS ${NETSNMP_CFLAGS}"
  SAV_LIBS="$LIBS"
  LIBS="$LIBS ${NETSNMP_LIBS}"
  AC_MSG_CHECKING([whether C compiler supports flag "${NETSNMP_CFLAGS} ${NETSNMP_LIBS}" from Net-SNMP])
  AC_LINK_IFELSE([AC_LANG_SOURCE([[
      int main(void)
      {
        return 0;
      }
    ]])], [
      AC_MSG_RESULT(yes)
    ],[
     AC_MSG_RESULT(no)
     AC_MSG_ERROR([*** incorrect CFLAGS from net-snmp-config])
    ])

  # Do we have subagent support?
  AC_CHECK_FUNCS([netsnmp_enable_subagent], [],
      [AC_MSG_ERROR([*** no subagent support in net-snmp])])

  # check for net-snmp headers
  # Some ancient distributions may miss <net-snmp/agent/util_funcs.h> header
  SAV_CPPFLAGS="$CPPFLAGS"
  CPPFLAGS="$CPPFLAGS $NETSNMP_CFLAGS"
  AC_CHECK_HEADERS(net-snmp/agent/agent_sysORTable.h net-snmp/agent/snmp_vars.h net-snmp/agent/util_funcs.h,[],
    [AC_MSG_ERROR([missing net-snmp headers])],[[
      #include <net-snmp/net-snmp-config.h>
      #include <net-snmp/net-snmp-includes.h>
      #include <net-snmp/agent/net-snmp-agent-includes.h>
    ]])

  SNMP_SUPPORT=Yes
  add_to_var([KA_CFLAGS], [$NETSNMP_CFLAGS])
  add_to_var([KA_LIBS], [$NETSNMP_LIBS])
  if test "$enable_snmp_rfc" = yes; then
    SNMP_RFCV2_SUPPORT=Yes
    SNMP_RFCV3_SUPPORT=Yes
  else
    if test "$enable_snmp_rfcv2" = yes; then
      SNMP_RFCV2_SUPPORT=Yes
    fi
    if test "$enable_snmp_rfcv3" = yes; then
      SNMP_RFCV3_SUPPORT=Yes
    fi
  fi
  if test ${SNMP_RFCV2_SUPPORT} = Yes -o \
          ${SNMP_RFCV3_SUPPORT} = Yes; then
      if test ${VRRP_SUPPORT} != Yes; then
        AC_MSG_ERROR([RFC SNMP support requires VRRP])
      fi
      SNMP_RFC_SUPPORT=Yes
  fi
  if test ${SNMP_RFCV3_SUPPORT} = Yes -a \
          "$enable_snmp_reply_v3_for_v2" != no; then
    AC_DEFINE([_SNMP_REPLY_V3_FOR_V2_], [ 1 ], [Define to 1 to have keepalived send RFC6257 SNMP responses for VRRPv2 instances])
    SNMP_V3_FOR_V2=Yes
    add_config_opt([SNMP_V3_FOR_V2])
  fi

  if test "$enable_snmp" = yes; then
    SNMP_VRRP_SUPPORT=Yes
    SNMP_CHECKER_SUPPORT=Yes
  else
    if test "$enable_snmp_vrrp" = yes; then
      SNMP_VRRP_SUPPORT=Yes
    fi
    if test "$enable_snmp_checker" = yes; then
      SNMP_CHECKER_SUPPORT=Yes
    fi
  fi
  if test ${VRRP_SUPPORT} != Yes -a \
          ${SNMP_VRRP_SUPPORT} = Yes; then
    AC_MSG_ERROR([KEEPALIVED SNMP support requires VRRP])
  fi
  if test ${IPVS_SUPPORT} = No -a \
          ${SNMP_CHECKER_SUPPORT} = Yes; then
    AC_MSG_ERROR([CHECKER SNMP support requires checker])
  fi

  CPPFLAGS="$SAV_CPPFLAGS"
  CFLAGS="$SAV_CFLAGS"
  LIBS="$SAV_LIBS"
fi

dnl ----[What SNMP support is required]----
if test $SNMP_SUPPORT = Yes; then
  AC_DEFINE([_WITH_SNMP_], [ 1 ], [Define to 1 to have keepalived SNMP support])
  add_config_opt([SNMP])
fi
if test $SNMP_VRRP_SUPPORT = Yes; then
  AC_DEFINE([_WITH_SNMP_KEEPALIVED_], [ 1 ], [Define to 1 to have keepalived SNMP VRRP support])
  add_config_opt([SNMP_KEEPALIVED])
fi
if test $SNMP_CHECKER_SUPPORT = Yes; then
  AC_DEFINE([_WITH_SNMP_CHECKER_], [ 1 ], [Define to 1 to have keepalived SNMP checker support])
  add_config_opt([SNMP_CHECKER])
fi
if test $SNMP_RFC_SUPPORT = Yes; then
  AC_DEFINE([_WITH_SNMP_RFC_], [ 1 ], [Define to 1 to have RFC SNMP support])
  add_config_opt([SNMP_RFC])
fi
if test $SNMP_RFCV2_SUPPORT = Yes; then
  AC_DEFINE([_WITH_SNMP_RFCV2_], [ 1 ], [Define to 1 to have RFCv2 SNMP support])
  add_config_opt([SNMP_RFCV2])
fi
if test $SNMP_RFCV3_SUPPORT = Yes; then
  AC_DEFINE([_WITH_SNMP_RFCV3_], [ 1 ], [Define to 1 to have RFCv3 SNMP support])
  add_config_opt([SNMP_RFCV3])
fi
AM_CONDITIONAL([SNMP], [test $SNMP_SUPPORT = Yes])
AM_CONDITIONAL([SNMP_VRRP], [test $SNMP_VRRP_SUPPORT = Yes])
AM_CONDITIONAL([SNMP_CHECKER], [test $SNMP_CHECKER_SUPPORT = Yes])
AM_CONDITIONAL([SNMP_RFC], [test $SNMP_RFC_SUPPORT = Yes])
AM_CONDITIONAL([SNMP_RFCV2], [test $SNMP_RFCV2_SUPPORT = Yes])
AM_CONDITIONAL([SNMP_RFCV3], [test $SNMP_RFCV3_SUPPORT = Yes])

dnl ----[ Check for Dbus support ]----
DBUS_SUPPORT=No
DBUS_CREATE_INSTANCE=No
if test "$enable_dbus" = yes; then
  AC_CHECK_LIB(gio-2.0, g_bus_own_name,
    [
      add_pkg_config([gio-2.0])
      DBUS_SUPPORT=Yes
      AC_DEFINE([_WITH_DBUS_], [ 1 ], [Define to 1 to have DBUS support])
      add_config_opt([DBUS])

      dnl -- g_type_init() not needed and deprecated since glib 2.36
      CFLAGS="$($PKG_CONFIG --cflags gio-2.0)"
      LIBS="$($PKG_CONFIG --libs gio-2.0)"
      AC_RUN_IFELSE(
        [
          AC_LANG_PROGRAM(
            [[#include <gio/gio.h>]],
	    [[return !g_thread_functions_for_glib_use.mutex_lock;]])],
	[need_g_type_init=0],
        [need_g_type_init=1],
        [
          AC_MSG_WARN([Cannot determine if need to call g_type_init(). Assuming yes for safety.])
          need_g_type_init=1
        ])
      if test $need_g_type_init -eq 1; then
        AC_DEFINE([DBUS_NEED_G_TYPE_INIT], [ 1 ], [Define to 1 if need to call g_type_init()])
      fi
      LIBS=
      CFLAGS=
      if test "$enable_dbus_create_instance" = yes; then
        AC_DEFINE([_WITH_DBUS_CREATE_INSTANCE_], [ 1 ], [Define to 1 to have DBus create instance support])
        DBUS_CREATE_INSTANCE=Yes
        add_config_opt([DBUS_CREATE_INSTANCE])
        AC_MSG_WARN([DBus create instance functionality is dangerous - why do you want it?])
      fi
    ],
    [AC_MSG_ERROR([DBUS support requested but libgio-2.0 not found.])])
fi
AM_CONDITIONAL([WITH_DBUS], [test $DBUS_SUPPORT = Yes])
AM_CONDITIONAL([DBUS_CREATE_INSTANCE], [test $DBUS_CREATE_INSTANCE = Yes])

dnl ----[ SHA1 or not ? ]----
SHA1_SUPPORT=No
if test "${enable_sha1}" = yes; then
  AC_CHECK_HEADERS(openssl/sha.h,,AC_MSG_ERROR([unable to find openssl/sha.h]))
  AC_CHECK_LIB(crypto, SHA1_Init,,AC_MSG_ERROR([SHA1 in OpenSSL required]))
  SHA1_SUPPORT=Yes
  AC_DEFINE([_WITH_SHA1_], [ 1 ], [Define to 1 to have SHA1 support])
fi
AM_CONDITIONAL([WITH_SHA1], [test $SHA1_SUPPORT = Yes])

dnl ----[ check for SO_MARK support ]----
SO_MARK_SUPPORT=No
if test "${enable_fwmark}" != no; then
  AC_CHECK_DECLS([SO_MARK],
    [
      SO_MARK_SUPPORT=Yes
      AC_DEFINE([_WITH_SO_MARK_], [ 1 ], [Define to 1 if have SO_MARK])
      add_system_opt([SO_MARK])
    ], [],
    [[#include <sys/socket.h>]])
fi

dnl ---[ check for setns() ]----
dnl -- CLONE_NEWNET defined from Linux 3.0
SAV_CFLAGS="$CFLAGS"
CFLAGS="$CFLAGS -D_GNU_SOURCE"
AC_CHECK_DECLS([CLONE_NEWNET], [], [], [[#include <sched.h>]])
dnl -- From glibc 2.14. Otherwise use setns syscall, since Linux 2.4.x
AC_CHECK_FUNCS([setns])
CFLAGS="$SAV_CFLAGS"
AM_CONDITIONAL([WITH_NAMESPACES], [test $ac_cv_have_decl_CLONE_NEWNET = yes])

dnl -- Do we want GNU standard paths (moves .pid files)
GNU_STD_PATHS=No
if test "${enable_gnu_std_paths}" = "yes"; then
  AC_DEFINE([GNU_STD_PATHS], [ 1 ], [set to enforce GNU standard paths, for .pid files etc])
  PID_DIR=$localstatedir
else
  PID_DIR=/var
fi
AC_SUBST([PID_DIR])

dnl ---[ check for sphinx-build executable ]----
if test -z "$SPHINXBUILD"; then
  SPHINXBUILDNAME=sphinx-build
else
  SPHINXBUILDNAME=${SPHINXBUILD}
fi
AC_SUBST(SPHINXBUILDNAME)
AC_CHECK_PROG([HAVE_SPHINX_BUILD], [$SPHINXBUILDNAME], [Yes], [No])
AM_CONDITIONAL([BUILD_DOCS], [test $HAVE_SPHINX_BUILD = Yes])

dnl ----[ Memory alloc check or not ? ]----
MEM_CHECK=No
MEM_CHECK_LOG=No
if test "${enable_mem_check}" = "yes"; then
  MEM_CHECK=Yes
  AC_DEFINE([_MEM_CHECK_], [ 1 ], [Define to 1 to build with malloc/free checks])
  add_config_opt([MEM_CHECK])
  if test "${enable_mem_check_log}" = "yes"; then
    MEM_CHECK_LOG=Yes
    AC_DEFINE([_MEM_CHECK_LOG_], [ 1 ], [Define to 1 to log malloc/free checks to syslog])
    add_config_opt([MEM_CHECK_LOG])
  fi
fi

dnl ----[ Debug or not ? ]----
if test "${enable_debug}" = yes; then
  AC_DEFINE([_DEBUG_], [ 1 ], [Define to 1 to build with debugging support])
  ENABLE_DEBUG=Yes
  add_config_opt([DEBUG])
else
  ENABLE_DEBUG=No
fi
AM_CONDITIONAL([DEBUG], [test $ENABLE_DEBUG = Yes])

dnl ----[ Stacktrace support or not ? ]----
if test "${enable_stacktrace}" = yes; then
  AC_DEFINE([_WITH_STACKTRACE_], [ 1 ], [Define to 1 to build with stacktrace support])
  ENABLE_STACKTRACE=Yes
  add_config_opt([STACKTRACE])
  add_to_var([KA_LDFLAGS], [-rdynamic])
else
  ENABLE_STACKTRACE=No
fi

dnl ----[ Thread dumping support or not ? ]----
if test "${enable_dump_threads}" = yes; then
  AC_DEFINE([_WITH_DUMP_THREADS_], [ 1 ], [Define to 1 to build with thread dumping support])
  ENABLE_DUMP_THREADS=Yes
  add_config_opt([DUMP_THREADS])
else
  ENABLE_DUMP_THREADS=No
fi

dnl ----[ select() debugging support or not ? ]----
if test "${enable_select_debug}" = yes; then
  AC_DEFINE([_SELECT_DEBUG_], [ 1 ], [Define to 1 to build with select debugging support])
  ENABLE_SELECT_DEBUG=Yes
  add_config_opt([SELECT_DEBUG])
else
  ENABLE_SELECT_DEBUG=No
fi

dnl ----[ Timer debugging support or not ? ]----
if test "${enable_timer_debug}" = yes; then
  AC_DEFINE([_TIMER_DEBUG_], [ 1 ], [Define to 1 to build with timer debugging support])
  ENABLE_TIMER_DEBUG=Yes
  add_config_opt([TIMER_DEBUG])
else
  ENABLE_TIMER_DEBUG=No
fi

dnl ----[ Profiling or not ? ]----
WITH_PROFILING=No
if test "${enable_profile}" = yes; then
  WITH_PROFILING=Yes
  add_to_var([KA_CFLAGS], [-pg])
fi
AM_CONDITIONAL([PROFILE], [test $WITH_PROFILING = Yes])

if test ${NEED_LIBDL} = Yes; then
  add_to_var([KA_LIBS], [-ldl])
fi

dnl ----[ Determine if we are using pthreads ]----
echo " $KA_LIBS" | grep -qE -- " -l?pthread "
if test $? -eq 0 ;then
  AC_DEFINE([_WITH_PTHREADS_], [ 1 ], [Define to 1 if using pthreads])
fi

dnl ----[ Determine system init type]----
INIT_TYPE=
if test -z $init_type; then
  /sbin/init --version 2>/dev/null | grep -q upstart
  if test $? -eq 0; then
    INIT_TYPE=upstart
  else
    init_path=`which systemctl 2>/dev/null`
    if test \( $? -eq 0 -a -x "$init_path" \); then
      systemctl | grep -q -- "-\.mount"
      if test $? -eq 0; then
	INIT_TYPE=systemd
      fi
    fi
    if test \( -z "$INIT_TYPE" -a -f /etc/init.d/networking \); then
      init_path=`which openrc-run 2>/dev/null`
      if test \( $? -eq 0 -a -x "$init_path" \); then
        head -1 /etc/init.d/networking | grep -q "^#! */.*/openrc-run$"
        if test $? -eq 0; then
	  INIT_TYPE=openrc
        fi
      fi
    fi
    if test \( -z "$INIT_TYPE" -a -f /etc/init.d/cron -a ! -h /etc/init.d/cron \); then
      INIT_TYPE=SYSV
    fi
  fi
else
  INIT_TYPE=$init_type
fi

if test $INIT_TYPE = systemd; then
  AC_SUBST([systemdsystemunitdir], [$with_systemdsystemunitdir])
fi

if test -z $INIT_TYPE; then INIT_TYPE=undetected; fi
AM_CONDITIONAL([INIT_UPSTART], [test $INIT_TYPE = upstart])
AM_CONDITIONAL([INIT_SYSTEMD], [test $INIT_TYPE = systemd])
AM_CONDITIONAL([INIT_SYSV], [test $INIT_TYPE = SYSV])
AM_CONDITIONAL([INIT_OPENRC], [test $INIT_TYPE = openrc])
AM_CONDITIONAL([INIT_SUSE], [test $INIT_TYPE = SUSE])

AC_DEFINE_UNQUOTED([CONFIGURATION_OPTIONS], ["$CONFIG_OPTIONS"], [The configuration options from which the package is built])
AC_DEFINE_UNQUOTED([SYSTEM_OPTIONS], ["$SYSTEM_OPTIONS"], [The system options from which the package is built])

if test $NETLINK_VER -eq 0; then
	NETLINK_VER=None
fi

dnl ----[ Process output target ]----
echo

AC_OUTPUT

dnl ----[ Display current configuration ]----
cat <<EOF;

Keepalived configuration
------------------------
Keepalived version       : ${VERSION}
Compiler                 : ${CC}
Preprocessor flags       : ${KA_CPPFLAGS}
Compiler flags           : ${KA_CFLAGS}
EOF

dnl ----[ display optional vars  ]----
if test -n "$KA_LDFLAGS$KA_LIBS"; then
  echo "Linker flags             : $KA_LDFLAGS"
  echo "Extra Lib                : $KA_LIBS"
fi

echo "Use IPVS Framework       : ${IPVS_SUPPORT}"
if test ${IPVS_SUPPORT} = Yes; then
  echo "IPVS use libnl           : ${IPVS_USE_NL}"
  echo "IPVS syncd attributes    : ${IPVS_SYNCD_ATTRIBUTES}"
  echo "IPVS 64 bit stats        : ${IPVS_64BIT_STATS}"
fi
echo "fwmark socket support    : ${SO_MARK_SUPPORT}"
echo "Use VRRP Framework       : ${VRRP_SUPPORT}"
if test ${VRRP_SUPPORT} = Yes; then
  echo "Use VRRP VMAC            : ${MACVLAN_SUPPORT}"
  echo "Use VRRP authentication  : ${VRRP_AUTH_SUPPORT}"
  echo "With ip rules/routes     : ${FIB_ROUTING_SUPPORT}"
fi
echo "SNMP vrrp support        : ${SNMP_VRRP_SUPPORT}"
echo "SNMP checker support     : ${SNMP_CHECKER_SUPPORT}"
echo "SNMP RFCv2 support       : ${SNMP_RFCV2_SUPPORT}"
echo "SNMP RFCv3 support       : ${SNMP_RFCV3_SUPPORT}"
if test ${SNMP_RFCV3_SUPPORT} = Yes; then
  echo "SNMP send V3 for V2      : ${SNMP_V3_FOR_V2}"
fi
echo "DBUS support             : ${DBUS_SUPPORT}"
if test ${DBUS_SUPPORT} = Yes; then
  echo "DBUS create instance     : ${DBUS_CREATE_INSTANCE}"
fi
echo "SHA1 support             : ${SHA1_SUPPORT}"
echo "Use Debug flags          : ${ENABLE_DEBUG}"
echo "Use Json output          : ${ENABLE_JSON}"
echo "Stacktrace support       : ${ENABLE_STACKTRACE}"
echo "Memory alloc check       : ${MEM_CHECK}"
if test ${MEM_CHECK} = Yes; then
  echo "Memory alloc check log   : ${MEM_CHECK_LOG}"
fi
echo "Thread debugging         : ${ENABLE_DUMP_THREADS}"
echo "Select() debugging       : ${ENABLE_SELECT_DEBUG}"
echo "Timer debugging          : ${ENABLE_TIMER_DEBUG}"
echo "libnl version            : ${NETLINK_VER}"
echo "Use IPv4 devconf         : ${IPV4_DEVCONF}"
echo "Use libiptc              : ${USE_LIBIPTC}"
echo "Use libipset             : ${USE_LIBIPSET}"
echo "init type                : ${INIT_TYPE}"
echo "Build genhash            : ${BUILD_GENHASH}"
echo "Build documentation      : ${HAVE_SPHINX_BUILD}"

dnl ----[ end configure ]---

if test ${IPVS_SUPPORT} = Yes -a ${IPVS_USE_NL} = No; then
  echo
  echo "*** WARNING - this build will not support IPVS with IPv6. Please install libnl/libnl-3 dev libraries to support IPv6 with IPVS."
  echo
fi<|MERGE_RESOLUTION|>--- conflicted
+++ resolved
@@ -836,20 +836,13 @@
                 [
                   AC_DEFINE([USE_LIBIPSET_LINUX_IP_SET_H], [ 1 ], [Define to 1 if <linux/netfilter/xt_set.h> needs <libipset/linux_ip_set.h>])
                   EXTRA_INCLUDE="#include <libipset/linux_ip_set.h>"
-<<<<<<< HEAD
-                ], [AC_MSG_ERROR([Missing/unusable kernel header file <linux/netfilter/xt_set.h>])],
-                [[#include <libipset/linux_ip_set.h>]])])
-            AC_CHECK_HEADERS([linux/netfilter/xt_set.h], [], [USE_LIBIPSET=No], [$EXTRA_INCLUDE])
-
-=======
                 ], [USE_LIBIPSET=No],
                 [[#include <libipset/linux_ip_set.h>]])
 	      ]
 	    )
- 	  fi
+	  fi
 
 	  if test $USE_LIBIPSET = Yes; then
->>>>>>> 98942db0
             AC_DEFINE([_HAVE_LIBIPSET_], [ 1 ], [Define to 1 if have ipset library])
             $PKG_CONFIG --exists libipset
             if test $? -eq 0; then
@@ -1149,7 +1142,7 @@
 CFLAGS="$CFLAGS -D_GNU_SOURCE"
 AC_CHECK_DECLS([O_PATH],
   [
-    add_build_opt([O_PATH])
+    add_system_opt([O_PATH])
     add_to_var([KA_CFLAGS], ["-D_GNU_SOURCE"])
   ], [],[[#include <fcntl.h>]])
 CFLAGS="$SAV_CFLAGS"
