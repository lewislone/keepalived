--- conflicted
+++ resolved
@@ -70,12 +70,8 @@
 extern void vector_set_slot(vector_t *, void *);
 extern void vector_unset(vector_t *, unsigned int);
 extern unsigned int vector_count(vector_t *);
-<<<<<<< HEAD
-extern void vector_free(vector_t *);
+extern void vector_free_r(vector_t *);
 #ifdef _INCLUDE_UNUSED_CODE_
-=======
-extern void vector_free_r(vector_t *);
->>>>>>> c503d69d
 extern void vector_dump(FILE *fp, vector_t *);
 #endif
 extern void free_strvec(vector_t *);
