/*
 * Soft:        Keepalived is a failover program for the LVS project
 *              <www.linuxvirtualserver.org>. It monitor & manipulate
 *              a loadbalanced server pool using multi-layer checks.
 *
 * Part:        Forked system call to launch an extra script.
 *
 * Author:      Alexandre Cassen, <acassen@linux-vs.org>
 *
 *              This program is distributed in the hope that it will be useful,
 *              but WITHOUT ANY WARRANTY; without even the implied warranty of
 *              MERCHANTABILITY or FITNESS FOR A PARTICULAR PURPOSE.
 *              See the GNU General Public License for more details.
 *
 *              This program is free software; you can redistribute it and/or
 *              modify it under the terms of the GNU General Public License
 *              as published by the Free Software Foundation; either version
 *              2 of the License, or (at your option) any later version.
 *
 * Copyright (C) 2001-2012 Alexandre Cassen, <acassen@linux-vs.org>
 */

#include "config.h"

#include <unistd.h>
#include <stdlib.h>
#include <fcntl.h>
#include <errno.h>
#include <signal.h>
#include <grp.h>
#include <string.h>
#include <sys/stat.h>
#include <pwd.h>
#include <sys/resource.h>
#include <limits.h>
#include <sys/prctl.h>

#include "notify.h"
#include "signals.h"
#include "logger.h"
#include "utils.h"
#include "parser.h"
#include "keepalived_magic.h"

/* Default user/group for script execution */
uid_t default_script_uid;
gid_t default_script_gid;

/* Have we got a default user OK? */
static bool default_script_uid_set = false;
static bool default_user_fail = false;			/* Set if failed to set default user,
							   unless it defaults to root */

/* Script security enabled */
bool script_security = false;

/* Buffer length needed for getpwnam_r/getgrname_r */
static size_t getpwnam_buf_len;

static char *path;
static bool path_is_malloced;

/* The priority this process is running at */
static int cur_prio = INT_MAX;

static bool
set_privileges(uid_t uid, gid_t gid)
{
	int retval;

	/* Ensure we receive SIGTERM if our parent process dies */
	prctl(PR_SET_PDEATHSIG, SIGTERM);

	/* If we have increased our priority, set it to default for the script */
	if (cur_prio != INT_MAX)
		cur_prio = getpriority(PRIO_PROCESS, 0);
	if (cur_prio < 0)
		setpriority(PRIO_PROCESS, 0, 0);

	/* Drop our privileges if configured */
	if (gid) {
		retval = setgid(gid);
		if (retval < 0) {
			log_message(LOG_ALERT, "Couldn't setgid: %d (%m)", gid);
			return true;
		}

		/* Clear any extra supplementary groups */
		retval = setgroups(1, &gid);
		if (retval < 0) {
			log_message(LOG_ALERT, "Couldn't setgroups: %d (%m)", gid);
			return true;
		}
	}

	if (uid) {
		retval = setuid(uid);
		if (retval < 0) {
			log_message(LOG_ALERT, "Couldn't setuid: %d (%m)", uid);
			return true;
		}
	}

	/* Prepare for invoking process/script */
	signal_handler_script();
	set_std_fd(false);

	return false;
}

/* Execute external script/program to process FIFO */
static pid_t
notify_fifo_exec(thread_master_t *m, int (*func) (thread_t *), void *arg, const notify_script_t *script)
{
	pid_t pid;
	int retval;

	pid = fork();

	/* In case of fork is error. */
	if (pid < 0) {
		log_message(LOG_INFO, "Failed fork process");
		return -1;
	}

	/* In case of this is parent process */
	if (pid) {
		thread_add_child(m, func, arg, pid, TIMER_NEVER);
		return 0;
	}

#ifdef _MEM_CHECK_
	skip_mem_dump();
#endif

	setpgid(0, 0);
	set_privileges(script->uid, script->gid);

	if (script->flags | SC_EXECABLE) {
		execve(script->args[0], script->args, environ);

		if (errno == EACCES)
			log_message(LOG_INFO, "FIFO notify script %s is not executable", script->args[0]);
		else
			log_message(LOG_INFO, "Unable to execute FIFO notify script %s - errno %d - %m", script->args[0], errno);
	}
	else {
		retval = system(script->cmd_str);

		if (retval == 127) {
			/* couldn't exec command */
			log_message(LOG_ALERT, "Couldn't exec FIFO command: %s", script->cmd_str);
		}
		else if (retval == -1)
			log_message(LOG_ALERT, "Error exec-ing FIFO command: %s", script->cmd_str);

		exit(0);
	}

	/* unreached unless error */
	exit(0);
}

static void
fifo_open(notify_fifo_t* fifo, int (*script_exit)(thread_t *), const char *type)
{
	int ret;
	int sav_errno;

	if (fifo->name) {
		sav_errno = 0;

		if (!(ret = mkfifo(fifo->name, S_IRUSR | S_IWUSR | S_IRGRP | S_IROTH)))
			fifo->created_fifo = true;
		else {
			sav_errno = errno;

			if (sav_errno != EEXIST)
				log_message(LOG_INFO, "Unable to create %snotify fifo %s", type, fifo->name);
		}

		if (!sav_errno || sav_errno == EEXIST) {
			/* Run the notify script if there is one */
			if (fifo->script)
				notify_fifo_exec(master, script_exit, NULL, fifo->script);

			/* Now open the fifo */
			if ((fifo->fd = open(fifo->name, O_RDWR | O_CLOEXEC | O_NONBLOCK)) == -1) {
				log_message(LOG_INFO, "Unable to open %snotify fifo %s - errno %d", type, fifo->name, errno);
				if (fifo->created_fifo) {
					unlink(fifo->name);
					fifo->created_fifo = false;
				}
			}
		}

		if (fifo->fd == -1) {
			FREE(fifo->name);
			fifo->name = NULL;
		}
	}
}

void
notify_fifo_open(notify_fifo_t* global_fifo, notify_fifo_t* fifo, int (*script_exit)(thread_t *), const char *type)
{
	/* Open the global FIFO if specified */
	if (global_fifo->name)
		fifo_open(global_fifo, script_exit, "");

	/* Now the specific FIFO */
	fifo_open(fifo, script_exit, type);
}

static void
fifo_close(notify_fifo_t* fifo)
{
	if (fifo->fd != -1) {
		close(fifo->fd);
		fifo->fd = -1;
	}
	if (fifo->created_fifo)
		unlink(fifo->name);
}

void
notify_fifo_close(notify_fifo_t* global_fifo, notify_fifo_t* fifo)
{
	if (global_fifo->fd != -1)
		fifo_close(global_fifo);

	fifo_close(fifo);
}

/* perform a system call */
static void system_call(const notify_script_t *) __attribute__ ((noreturn));

static void
system_call(const notify_script_t* script)
{
	size_t num;
	size_t len;
	char *command_line = NULL;
	char *cmd_str;
	int retval;

	if (set_privileges(script->uid, script->gid))
		exit(0);

	if (script->flags & SC_EXECABLE) {
		execve(script->args[0], script->args, environ);

		/* error */
		log_message(LOG_ALERT, "Error exec-ing command '%s', error %d: %m", script->args[0], errno);
	}
	else {
		if (script->cmd_str)
			cmd_str = script->cmd_str;
		else {
			/* It is a notify script - we have to build the command line */
			for (num = 0, len = 0; script->args[num]; num++)
				len += strlen(script->args[num]) + 1;	/* Space or '\0' */
			len += 4;	/* Quotes around command and vrrp instance name */

			command_line = MALLOC(len);
			for (num = 0; script->args[num]; num++) {
				if (num)
					strcat(command_line, " ");
				if (num == 0 || num == 2)
					strcat(command_line, "\"");
				strcat(command_line, script->args[num]);
				if (num == 0 || num == 2)
					strcat(command_line, "\"");
			}
			cmd_str = command_line;
		}

		retval = system(cmd_str);

		if (retval == -1)
			log_message(LOG_ALERT, "Error exec-ing command: %s", cmd_str);
		else if (WIFEXITED(retval)) {
			if (WEXITSTATUS(retval) == 127) {
				/* couldn't find command */
				log_message(LOG_ALERT, "Couldn't find command: %s", cmd_str);
			}
			else if (WEXITSTATUS(retval) == 126) {
				/* couldn't find command */
				log_message(LOG_ALERT, "Couldn't execute command: %s", cmd_str);
			}
		}

		if (command_line)
			FREE(command_line);

		if (retval == -1 ||
		    (WIFEXITED(retval) && (WEXITSTATUS(retval) == 126 || WEXITSTATUS(retval) == 127)))
			exit(0);
		if (WIFEXITED(retval))
			exit(WEXITSTATUS(retval));
		if (WIFSIGNALED(retval))
			kill(getpid(), WTERMSIG(retval));
		exit(0);
	}

	exit(0);
}

/* Execute external script/program */
int
notify_exec(const notify_script_t *script)
{
	pid_t pid;

	if (log_file_name)
		flush_log_file();

	pid = fork();

	if (pid < 0) {
		/* fork error */
		log_message(LOG_INFO, "Failed fork process");
		return -1;
	}

	if (pid) {
		/* parent process */
		return 0;
	}

#ifdef _MEM_CHECK_
	skip_mem_dump();
#endif

	system_call(script);

	/* We should never get here */
	exit(0);
}

int
system_call_script(thread_master_t *m, int (*func) (thread_t *), void * arg, unsigned long timer, notify_script_t* script)
{
	pid_t pid;

	/* Daemonization to not degrade our scheduling timer */
	if (log_file_name)
		flush_log_file();

	pid = fork();

	if (pid < 0) {
		/* fork error */
		log_message(LOG_INFO, "Failed fork process");
		return -1;
	}

	if (pid) {
		/* parent process */
		thread_add_child(m, func, arg, pid, timer);
		return 0;
	}

	/* Child process */
#ifdef _MEM_CHECK_
	skip_mem_dump();
#endif

	/* Move us into our own process group, so if the script needs to be killed
	 * all its child processes will also be killed. */
	setpgid(0, 0);

	system_call(script);

	exit(0); /* Script errors aren't server errors */
}

void
script_killall(thread_master_t *m, int signo)
{
	sigset_t old_set, child_wait;
	thread_t *thread;
	pid_t p_pgid, c_pgid;

	sigmask_func(0, NULL, &old_set);
	if (!sigismember(&old_set, SIGCHLD)) {
		sigemptyset(&child_wait);
		sigaddset(&child_wait, SIGCHLD);
		sigmask_func(SIG_BLOCK, &child_wait, NULL);
	}

	thread = m->child.head;

	p_pgid = getpgid(0);

	while (thread) {
		c_pgid = getpgid(thread->u.c.pid);
		if (c_pgid != p_pgid) {
			kill(-c_pgid, signo);
		}
		thread = thread->next;
	}

	if (!sigismember(&old_set, SIGCHLD))
		sigmask_func(SIG_UNBLOCK, &child_wait, NULL);
}

static bool
is_executable(struct stat *buf, uid_t uid, gid_t gid)
{
	return (uid == 0 && buf->st_mode & (S_IXUSR | S_IXGRP | S_IXOTH)) ||
	       (uid == buf->st_uid && buf->st_mode & S_IXUSR) ||
	       (uid != buf->st_uid &&
		((gid == buf->st_gid && buf->st_mode & S_IXGRP) ||
		 (gid != buf->st_gid && buf->st_mode & S_IXOTH)));
}

static void
replace_cmd_name(notify_script_t *script, char *new_cmd)
{
	size_t new_len = sizeof(char *) + strlen(new_cmd) + 1;
	char **word_ptrs = script->args;
	size_t num_words = 1;
	char **new_args;
	char *new_words;
	char **new_word_ptrs;
	char *new_cmd_str;

	while (*++word_ptrs) {
		new_len += sizeof(char *) + strlen(*word_ptrs) + 1;
		num_words++;
	}

	/* Allow for terminating null pointer */
	new_len += sizeof(char *);

	new_args = MALLOC(new_len);
	word_ptrs = script->args;
	new_words = (char *)new_args + (num_words + 1) * sizeof(char *);
	new_word_ptrs = new_args;

	strcpy(new_words, new_cmd);
	*new_word_ptrs = new_words;
	new_words += strlen(new_words) + 1;

	while (*++word_ptrs) {
		strcpy(new_words, *word_ptrs);
		*++new_word_ptrs = new_words;
		new_words += strlen(new_words) + 1;
	}
	*++new_word_ptrs = NULL;

	/* Now do the cmd_str */
	new_cmd_str = MALLOC(strlen(script->cmd_str) - strlen(script->args[0]) + strlen(new_args[0]) + 1);
	strcpy(new_cmd_str, new_args[0]);
	strcat(new_cmd_str, script->cmd_str + strlen(script->args[0]));

	FREE(script->cmd_str);
	script->cmd_str = new_cmd_str;

	FREE(script->args);
	script->args = new_args;
}

/* The following function is essentially __execve() from glibc */
static int
find_path(notify_script_t *script)
{
	size_t filename_len;
	size_t file_len;
	size_t path_len;
	char *file = script->args[0];
	struct stat buf;
	int ret;
	int ret_val = ENOENT;
	int sgid_num;
	gid_t *sgid_list = NULL;
	const char *subp;
	bool got_eacces = false;
	const char *p;

	/* We check the simple case first. */
	if (*file == '\0')
		return ENOENT;

	filename_len = strlen(file);
	if (filename_len >= PATH_MAX) {
		ret_val = ENAMETOOLONG;
		goto exit1;
	}

	/* Don't search when it contains a slash. */
	if (strchr (file, '/') != NULL) {
		ret_val = 0;
		goto exit1;
	}

	/* Get the path if we haven't already done so, and if that doesn't
	 * exist, use CS_PATH */
	if (!path) {
		path = getenv ("PATH");

		if (!path) {
			size_t cs_path_len;
			path = MALLOC(cs_path_len = confstr(_CS_PATH, NULL, 0));
			confstr(_CS_PATH, path, cs_path_len);
			path_is_malloced = true;
		}
	}

	/* Although GLIBC does not enforce NAME_MAX, we set it as the maximum
	   size to avoid unbounded stack allocation.  Same applies for
	   PATH_MAX. */
	file_len = strnlen (file, NAME_MAX + 1);
	path_len = strnlen (path, PATH_MAX - 1) + 1;

	if (file_len > NAME_MAX) {
		ret_val = ENAMETOOLONG;
		goto exit1;
	}

	/* Set file access to the relevant uid/gid */
	if (script->gid) {
		if (setegid(script->gid)) {
			log_message(LOG_INFO, "Unable to set egid to %d (%m)", script->gid);
			ret_val = EACCES;
			goto exit1;
		}

		/* Get our supplementary groups */
		sgid_num = getgroups(0, NULL);
		sgid_list = MALLOC(((size_t)sgid_num + 1) * sizeof(gid_t));
		sgid_num = getgroups(sgid_num, sgid_list);
		sgid_list[sgid_num++] = 0;

		/* Clear the supplementary group list */
		if (setgroups(1, &script->gid)) {
			log_message(LOG_INFO, "Unable to set supplementary gids (%m)");
			ret_val = EACCES;
			goto exit;
		}
	}
	if (script->uid && seteuid(script->uid)) {
		log_message(LOG_INFO, "Unable to set euid to %d (%m)", script->uid);
		ret_val = EACCES;
		goto exit;
	}

	for (p = path; ; p = subp)
	{
		char buffer[path_len + file_len + 1];

		subp = strchrnul (p, ':');

		/* PATH is larger than PATH_MAX and thus potentially larger than
		   the stack allocation. */
		if (subp >= p + path_len) {
			/* There are no more paths, bail out. */
			if (*subp == '\0') {
				ret_val = ENOENT;
				goto exit;
			}

			/* Otherwise skip to next one. */
			continue;
		}

		/* Use the current path entry, plus a '/' if nonempty, plus the file to execute. */
		char *pend = mempcpy (buffer, p, (size_t)(subp - p));
		*pend = '/';
		memcpy (pend + (p < subp), file, file_len + 1);

		ret = stat (buffer, &buf);
		if (!ret) {
			if (!S_ISREG(buf.st_mode))
				errno = EACCES;
			else if (!is_executable(&buf, script->uid, script->gid)) {
				errno = EACCES;
			} else {
				/* Success */
				log_message(LOG_INFO, "WARNING - script `%s` resolved by path search to `%s`. Please specify full path.", script->args[0], buffer);

				/* Copy the found file name, and any parameters */
				replace_cmd_name(script, buffer);

				ret_val = 0;
				got_eacces = false;
				goto exit;
			}
		}

		switch (errno)
		{
		case ENOEXEC:
		case EACCES:
			/* Record that we got a 'Permission denied' error.  If we end
			   up finding no executable we can use, we want to diagnose
			   that we did find one but were denied access. */
			if (!ret)
				got_eacces = true;
		case ENOENT:
		case ESTALE:
		case ENOTDIR:
			/* Those errors indicate the file is missing or not executable
			   by us, in which case we want to just try the next path
			   directory. */
		case ENODEV:
		case ETIMEDOUT:
			/* Some strange filesystems like AFS return even
			   stranger error numbers.  They cannot reasonably mean
			   anything else so ignore those, too. */
			break;

		default:
			/* Some other error means we found an executable file, but
			   something went wrong accessing it; return the error to our
			   caller. */
			ret_val = -1;
			goto exit;
		}

		if (*subp++ == '\0')
			break;
	}

exit:
	/* Restore root euid/egid */
	if (script->uid && seteuid(0))
		log_message(LOG_INFO, "Unable to restore euid after script search (%m)");
	if (script->gid) {
		if (setegid(0))
			log_message(LOG_INFO, "Unable to restore egid after script search (%m)");

		/* restore supplementary groups */
		if (sgid_list) {
			if (setgroups((size_t)sgid_num, sgid_list))
				log_message(LOG_INFO, "Unable to restore supplementary groups after script search (%m)");
			FREE(sgid_list);
		}
	}

exit1:
	/* We tried every element and none of them worked. */
	if (got_eacces) {
		/* At least one failure was due to permissions, so report that error. */
		return EACCES;
	}

	return ret_val;
}

static int
check_security(char *filename, bool script_security, bool full_string)
{
	char *next;
	char *slash;
	char sav;
	int ret;
	struct stat buf;
	int flags = 0;

	next = filename;
	while (next) {
		slash = next + strcspn(next, "/ ");
		if (*slash)
			next = slash + 1;
		else {
			slash = NULL;
			next = NULL;
		}

		if (slash) {
			/* If full_string, then file name can contain spaces, otherwise it terminates the command */
			if (*slash == ' ') {
				if (full_string)
					continue;
				next = NULL;
			}

			/* We want to check '/' for first time around */
			if (slash == filename)
				slash++;
			sav = *slash;
			*slash = 0;
		}

		ret = stat(filename, &buf);

		/* Restore the full path name */
		if (slash)
			*slash = sav;

		if (ret) {
			if (errno == EACCES || errno == ELOOP || errno == ENOENT || errno == ENOTDIR)
				log_message(LOG_INFO, "check_script_secure could not find script '%s'", filename);
			else
				log_message(LOG_INFO, "check_script_secure('%s') returned errno %d - %s", filename, errno, strerror(errno));
			return SC_NOTFOUND;
		}

		/* If the last item is a symbolic link, then the
		 * permissions and ownership are unimportant */
		if (!slash && S_ISLNK(buf.st_mode))
			return 0;

		if (buf.st_uid ||				/* Owner is not root */
		    ((!(buf.st_mode & S_ISVTX) ||		/* Sticky bit not set */
		      S_ISREG(buf.st_mode)) &&			/* This is a file */
		     ((buf.st_gid && buf.st_mode & S_IWGRP) ||	/* Group is not root and group write permission */
		      buf.st_mode & S_IWOTH))) {		/* World has write permission */
			log_message(LOG_INFO, "Unsafe permissions found for script '%s'.", filename);
			flags |= SC_INSECURE;
			return script_security ? SC_INHIBIT : 0;
		}
	}

	return 0;
}

int
check_script_secure(notify_script_t *script,
#ifndef _HAVE_LIBMAGIC_
					     __attribute__((unused))
#endif
								     magic_t magic)
{
	int flags;
<<<<<<< HEAD
	char *slash;
	char *next;
	char sav;
=======
	char *space = NULL;
>>>>>>> 9984929a
	int ret;
	struct stat file_buf;
	bool need_script_protection = false;
	uid_t old_uid = 0;
	gid_t old_gid = 0;
	char *new_path;
	int sav_errno;
	char *real_file_path;
	char *orig_file_part, *new_file_part;
	char *dir_path;

	if (!script)
		return 0;

	next = script->args[0];
	if (!strchr(script->args[0], '/')) {
		/* It is a bare file name, so do a path search */
		if ((ret = find_path(script))) {
			if (ret == EACCES)
				log_message(LOG_INFO, "Permissions failure for script %s in path - disabling", script->cmd_str);
			else
				log_message(LOG_INFO, "Cannot find script %s in path - disabling", script->cmd_str);
			return SC_NOTFOUND;
		}
	}

	/* Check script accessible by the user running it */
	if (script->uid)
		old_uid = geteuid();
	if (script->gid)
		old_gid = getegid();

	if ((script->gid && setegid(script->gid)) ||
	    (script->uid && seteuid(script->uid))) {
		if (script->uid)
			seteuid(old_uid);

		log_message(LOG_INFO, "Unable to set uid:gid %d:%d for script %s - disabling", script->uid, script->gid, script->args[0]);

		if ((script->uid && seteuid(old_uid)) ||
		    (script->gid && setegid(old_gid)))
			log_message(LOG_INFO, "Unable to restore uid:gid %d:%d after script %s", script->uid, script->gid, script->args[0]);

		return SC_INHIBIT;
	}

	/* Remove /./, /../, multiple /'s, and resolve symbolic links */
	new_path = realpath(script->args[0], NULL);
	sav_errno = errno;

	if ((script->gid && setegid(old_gid)) ||
	    (script->uid && seteuid(old_uid)))
		log_message(LOG_INFO, "Unable to restore uid:gid %d:%d after checking script %s", script->uid, script->gid, script->args[0]);

	if (!new_path)
	{
		log_message(LOG_INFO, "Script %s cannot be accessed - %s", script->args[0], strerror(sav_errno));

		return SC_NOTFOUND;
	}

<<<<<<< HEAD
	if (strcmp(script->args[0], new_path)) {
		/* The path name is different */
		size_t len;
		size_t num_words = 1;
		char **wp = &script->args[1];
		char **params;
		char **word_ptrs;
		char *words;

		/* We need to set up all the args again */
		len = strlen(new_path) + 1;
		while (*wp) {
			len += strlen(*wp) + 1;
			num_words++;
			wp++;
=======
	real_file_path = NULL;
	if (strcmp(script->name, new_path)) {
		/* The path name is different */

		/* If the file name parts don't match, we need to be careful to
		 * ensure that we preserve the file name part since some executables
		 * alter their behaviour based on what they are called */
		orig_file_part = strrchr(script->name, '/');
		new_file_part = strrchr(new_path, '/');
		if (strcmp(orig_file_part + 1, new_file_part + 1)) {
			*orig_file_part = '\0';
			dir_path = realpath(script->name, NULL);
			*orig_file_part = '/';
			real_file_path = new_path;
			new_path = MALLOC(strlen(dir_path) + 1 + strlen(orig_file_part + 1) + 1);
			strcpy(new_path, dir_path);
			strcat(new_path, "/");
			strcat(new_path, orig_file_part + 1);
		}

		new_path_len = strlen(new_path);
		len = new_path_len + 1;
		if (space)
			len += strlen(space + 1) + 1;
		new_script_name = MALLOC(len);
		strcpy(new_script_name, new_path);
		if (space) {
			strcpy(new_script_name + new_path_len + 1, space + 1);
			space = new_script_name + new_path_len;
>>>>>>> 9984929a
		}
		params = word_ptrs = MALLOC((num_words + 1) * sizeof(char *) + len);
		words = (char *)params + (num_words + 1) * sizeof(char *);
		strcpy(words, new_path);
		*(word_ptrs++) = words;
		words += strlen(words) + 1;
		wp = &script->args[1];
		while (*wp) {
			strcpy(words, *wp);
			*(word_ptrs++) = words;
			words += strlen(*wp) + 1;
			wp++;
		}
		*word_ptrs = NULL;
		FREE(script->args);
		script->args = params;

		FREE(script->cmd_str);
		script->cmd_str = MALLOC(strlen(new_path) + 1);
		strcpy(script->cmd_str, new_path);
	}
	if (!real_file_path)
		free(new_path);
	else
		FREE(new_path);

<<<<<<< HEAD
	/* Get the permissions for the file itself */
	if (stat(script->args[0], &file_buf)) {
		log_message(LOG_INFO, "Unable to access script `%s` - disabling", script->cmd_str);
=======
	if (stat(real_file_path ? real_file_path : script->name, &file_buf)) {
		log_message(LOG_INFO, "Unable to access script `%s`", script->name);
		if (space)
			*space = ' ';
>>>>>>> 9984929a
		return SC_NOTFOUND;
	}

	flags = SC_ISSCRIPT;

	/* We have the final file. Check if root is executing it, or it is set uid/gid root. */
	if (is_executable(&file_buf, script->uid, script->gid)) {
		flags |= SC_EXECUTABLE;
		if (script->uid == 0 || script->gid == 0 ||
		    (file_buf.st_uid == 0 && (file_buf.st_mode & S_IXUSR) && (file_buf.st_mode & S_ISUID)) ||
		    (file_buf.st_gid == 0 && (file_buf.st_mode & S_IXGRP) && (file_buf.st_mode & S_ISGID)))
			need_script_protection = true;
	} else
<<<<<<< HEAD
		log_message(LOG_INFO, "WARNING - script '%s' is not executable for uid:gid %d:%d - disabling.", script->cmd_str, script->uid, script->gid);

	/* Default to execable */
	script->flags |= SC_EXECABLE;
#ifdef _HAVE_LIBMAGIC_
	if (magic && flags & SC_EXECUTABLE) {
		const char *magic_desc = magic_file(magic, script->args[0]);
		if (!strstr(magic_desc, " executable")) {
			log_message(LOG_INFO, "Please add a #! shebang to script %s", script->args[0]);
			script->flags &= ~SC_EXECABLE;
		}
	}
#endif
=======
		log_message(LOG_INFO, "WARNING - script '%s' is not executable by uid:gid %d:%d - disabling.", script->name, script->uid, script->gid);
>>>>>>> 9984929a

	if (!need_script_protection) {
		if (real_file_path)
			free(real_file_path);
		return flags;
	}

<<<<<<< HEAD
	next = script->args[0];
	while (next) {
		slash = strchrnul(next, '/');
		if (*slash)
			next = slash + 1;
		else {
			slash = NULL;
			next = NULL;
		}

		if (slash) {
			/* We want to check '/' for first time around */
			if (slash == script->args[0])
				slash++;
			sav = *slash;
			*slash = 0;
		}

		ret = stat(script->args[0], &buf);

		/* Restore the full path name */
		if (slash)
			*slash = sav;

		if (ret) {
			if (errno == EACCES || errno == ELOOP || errno == ENOENT || errno == ENOTDIR)
				log_message(LOG_INFO, "check_script_secure could not find script '%s' - disabling", script->cmd_str);
			else
				log_message(LOG_INFO, "check_script_secure('%s') returned errno %d - %s - disabling", script->cmd_str, errno, strerror(errno));
			return flags | SC_NOTFOUND;
		}

		if (buf.st_uid ||				/* Owner is not root */
		    ((!(buf.st_mode & S_ISVTX) ||		/* Sticky bit not set */
		      buf.st_mode & S_IFREG) &&			/* This is a file */
		     ((buf.st_gid && buf.st_mode & S_IWGRP) ||	/* Group is not root and group write permission */
		      buf.st_mode & S_IWOTH))) {		/* World has write permission */
			log_message(LOG_INFO, "Unsafe permissions found for script '%s'%s.", script->cmd_str, script_security ? " - disabling" : "");
			flags |= SC_INSECURE;
			if (script_security)
				flags |= SC_INHIBIT;
			break;
		}
=======
	/* Make sure that all parts of the path are not non-root writable */
	flags |= check_security(script->name, script_security, full_string);

	if (real_file_path) {
		flags |= check_security(real_file_path, script_security, false);
		free(real_file_path);
>>>>>>> 9984929a
	}

	return flags;
}

int
check_notify_script_secure(notify_script_t **script_p, magic_t magic)
{
	int flags;
	notify_script_t *script = *script_p;

	if (!script)
		return 0;

	flags = check_script_secure(script, magic);

	/* Mark not to run if needs inhibiting */
	if ((flags & (SC_INHIBIT | SC_NOTFOUND)) ||
	    !(flags & SC_EXECUTABLE))
		free_notify_script(script_p);

	return flags;
}

static void
set_pwnam_buf_len(void)
{
	long buf_len;

	/* Get buffer length needed for getpwnam_r/getgrnam_r */
	if ((buf_len = sysconf(_SC_GETPW_R_SIZE_MAX)) == -1)
		getpwnam_buf_len = 1024;	/* A safe default if no value is returned */
	else
		getpwnam_buf_len = (size_t)buf_len;
	if ((buf_len = sysconf(_SC_GETGR_R_SIZE_MAX)) != -1 &&
	    (size_t)buf_len > getpwnam_buf_len)
		getpwnam_buf_len = (size_t)buf_len;
}

bool
set_uid_gid(const char *username, const char *groupname, uid_t *uid_p, gid_t *gid_p, bool default_user)
{
	uid_t uid;
	gid_t gid;
	struct passwd pwd;
	struct passwd *pwd_p;
	struct group grp;
	struct group *grp_p;
	int ret;
	bool using_default_default_user = false;

	if (!getpwnam_buf_len)
		set_pwnam_buf_len();

	{
		char buf[getpwnam_buf_len];

		if (default_user && !username) {
			using_default_default_user = true;
			username = "keepalived_script";
		}

		if ((ret = getpwnam_r(username, &pwd, buf, sizeof(buf), &pwd_p))) {
			log_message(LOG_INFO, "Unable to resolve %sscript username '%s' - ignoring", default_user ? "default " : "", username);
			return true;
		}
		if (!pwd_p) {
			if (using_default_default_user)
				log_message(LOG_INFO, "WARNING - default user '%s' for script execution does not exist - please create.", username);
			else
				log_message(LOG_INFO, "%script user '%s' does not exist", default_user ? "Default s" : "S", username);
			return true;
		}

		uid = pwd.pw_uid;
		gid = pwd.pw_gid;

		if (groupname) {
			if ((ret = getgrnam_r(groupname, &grp, buf, sizeof(buf), &grp_p))) {
				log_message(LOG_INFO, "Unable to resolve %sscript group name '%s' - ignoring", default_user ? "default " : "", groupname);
				return true;
			}
			if (!grp_p) {
				log_message(LOG_INFO, "%script group '%s' does not exist", default_user ? "Default s" : "S", groupname);
				return true;
			}
			gid = grp.gr_gid;
		}

		*uid_p = uid;
		*gid_p = gid;
	}

	return false;
}

/* The default script user/group is keepalived_script if it exists, or root otherwise */
bool
set_default_script_user(const char *username, const char *groupname)
{
	if (!default_script_uid_set || username) {
		/* Even if we fail to set it, there is no point in trying again */
		default_script_uid_set = true;

		if (set_uid_gid(username, groupname, &default_script_uid, &default_script_gid, true)) {
			if (username || script_security)
				default_user_fail = true;
		}
		else
			default_user_fail = false;
	}

	return default_user_fail;
}

bool
set_script_uid_gid(vector_t *strvec, unsigned keyword_offset, uid_t *uid_p, gid_t *gid_p)
{
	char *username;
	char *groupname;

	username = strvec_slot(strvec, keyword_offset);
	if (vector_size(strvec) > keyword_offset + 1)
		groupname = strvec_slot(strvec, keyword_offset + 1);
	else
		groupname = NULL;

	return set_uid_gid(username, groupname, uid_p, gid_p, false);
}

char **
set_script_params_array(vector_t *strvec, bool with_params)
{
	unsigned num_words = 0;
	size_t len = 0;
	char *w, *save_p;
	char **word_ptrs, **params;
	char *words;
	char *str_cpy;

	/* Count the number of words, and total string length */
	if (!with_params) {
		num_words = 1;
		len = strlen(strvec_slot(strvec, 1)) + 1;
	} else {
		str_cpy = MALLOC(strlen(strvec_slot(strvec, 1)) + 1);
		strcpy(str_cpy, strvec_slot(strvec, 1));
		w = strtok_r(str_cpy, " \t", &save_p);
		while (w) {
			num_words++;
			len += strlen(w) + 1;
			w = strtok_r(NULL, " \t", &save_p);
		}
	}

	/* Allocate memory for pointers to words and words themselves */
	params = word_ptrs = MALLOC((num_words + 1) * sizeof(char *) + len);
	words = (char *)params + (num_words + 1) * sizeof(char *);

	/* Set up pointers to words, and copy the words */
	if (!with_params) {
		strcpy(words, strvec_slot(strvec, 1));
		*(word_ptrs++) = words;
	} else {
		strcpy(str_cpy, strvec_slot(strvec, 1));
		w = strtok_r(str_cpy, " \t", &save_p);
		while (w) {
			strcpy(words, w);
			*(word_ptrs++) = words;
			words += strlen(w) + 1;
			w = strtok_r(NULL, " \t", &save_p);
		}
		FREE(str_cpy);
	}
	*word_ptrs = NULL;

	return params;
}

notify_script_t*
notify_script_init(vector_t *strvec, bool with_params, const char *type)
{
	notify_script_t *script = MALLOC(sizeof(notify_script_t));

	script->args = set_script_params_array(strvec, with_params);
	script->cmd_str = set_value(strvec);
	script->flags = 0;

	if (vector_size(strvec) > 2) {
		if (set_script_uid_gid(strvec, 2, &script->uid, &script->gid)) {
			log_message(LOG_INFO, "Invalid user/group for %s script %s - ignoring", type, script->args[0]);
			FREE(script->args);
			FREE(script->cmd_str);
			FREE(script);
			return NULL;
		}
	}
	else {
		if (set_default_script_user(NULL, NULL)) {
			log_message(LOG_INFO, "Failed to set default user for %s script %s - ignoring", type, script->args[0]);
			FREE(script->args);
			FREE(script->cmd_str);
			FREE(script);
			return NULL;
		}

		script->uid = default_script_uid;
		script->gid = default_script_gid;
	}

	return script;
}

void
add_script_param(notify_script_t *script, char *param)
{
	size_t num = 0;
	size_t len;
	char **new_args;
	char *cmd_str;
	char *args;

	/* Find out how many args there are */
	for (num = 0, len = 0; script->args[num]; num++)
		len += sizeof(char *) + strlen(script->args[num]);
	len += 2 * sizeof(char *) + strlen(param);
	num += 2;

	new_args = MALLOC(len);
	args = (char *)new_args + num * sizeof(char *);

	for (num = 0; script->args[num]; num++) {
		new_args[num] = args;
		strcpy(args, script->args[num]);
		args += strlen(script->args[num]) + 1;
	}
	new_args[num++] = param;
	strcpy(args, param);
	new_args[num] = NULL;

	FREE(script->args);
	script->args = new_args;

	/* Now update the cmd_str */
	len = strlen(script->cmd_str) + strlen(param) + 2;	/* Space and '\0' */
	cmd_str = MALLOC(len);
	strcpy(cmd_str, script->cmd_str);
	strcat(cmd_str, " ");
	strcat(cmd_str, param);
	FREE(script->cmd_str);
	script->cmd_str = cmd_str;
}

void
notify_resource_release(void)
{
	if (path_is_malloced) {
		FREE(path);
		path_is_malloced = false;
		path = NULL;
	}
}<|MERGE_RESOLUTION|>--- conflicted
+++ resolved
@@ -650,7 +650,7 @@
 }
 
 static int
-check_security(char *filename, bool script_security, bool full_string)
+check_security(char *filename, bool script_security)
 {
 	char *next;
 	char *slash;
@@ -661,7 +661,7 @@
 
 	next = filename;
 	while (next) {
-		slash = next + strcspn(next, "/ ");
+		slash = strchrnul(next, '/');
 		if (*slash)
 			next = slash + 1;
 		else {
@@ -670,13 +670,6 @@
 		}
 
 		if (slash) {
-			/* If full_string, then file name can contain spaces, otherwise it terminates the command */
-			if (*slash == ' ') {
-				if (full_string)
-					continue;
-				next = NULL;
-			}
-
 			/* We want to check '/' for first time around */
 			if (slash == filename)
 				slash++;
@@ -692,9 +685,9 @@
 
 		if (ret) {
 			if (errno == EACCES || errno == ELOOP || errno == ENOENT || errno == ENOTDIR)
-				log_message(LOG_INFO, "check_script_secure could not find script '%s'", filename);
+				log_message(LOG_INFO, "check_script_secure could not find script '%s' - disabling", filename);
 			else
-				log_message(LOG_INFO, "check_script_secure('%s') returned errno %d - %s", filename, errno, strerror(errno));
+				log_message(LOG_INFO, "check_script_secure('%s') returned errno %d - %s - disabling", filename, errno, strerror(errno));
 			return SC_NOTFOUND;
 		}
 
@@ -708,7 +701,7 @@
 		      S_ISREG(buf.st_mode)) &&			/* This is a file */
 		     ((buf.st_gid && buf.st_mode & S_IWGRP) ||	/* Group is not root and group write permission */
 		      buf.st_mode & S_IWOTH))) {		/* World has write permission */
-			log_message(LOG_INFO, "Unsafe permissions found for script '%s'.", filename);
+			log_message(LOG_INFO, "Unsafe permissions found for script '%s'%s.", filename, script_security ? " - disabling" : "");
 			flags |= SC_INSECURE;
 			return script_security ? SC_INHIBIT : 0;
 		}
@@ -725,13 +718,6 @@
 								     magic_t magic)
 {
 	int flags;
-<<<<<<< HEAD
-	char *slash;
-	char *next;
-	char sav;
-=======
-	char *space = NULL;
->>>>>>> 9984929a
 	int ret;
 	struct stat file_buf;
 	bool need_script_protection = false;
@@ -746,7 +732,6 @@
 	if (!script)
 		return 0;
 
-	next = script->args[0];
 	if (!strchr(script->args[0], '/')) {
 		/* It is a bare file name, so do a path search */
 		if ((ret = find_path(script))) {
@@ -793,7 +778,7 @@
 		return SC_NOTFOUND;
 	}
 
-<<<<<<< HEAD
+	real_file_path = NULL;
 	if (strcmp(script->args[0], new_path)) {
 		/* The path name is different */
 		size_t len;
@@ -803,43 +788,28 @@
 		char **word_ptrs;
 		char *words;
 
+		/* If the file name parts don't match, we need to be careful to
+		 * ensure that we preserve the file name part since some executables
+		 * alter their behaviour based on what they are called */
+		orig_file_part = strrchr(script->args[0], '/');
+		new_file_part = strrchr(new_path, '/');
+		if (strcmp(orig_file_part + 1, new_file_part + 1)) {
+			*orig_file_part = '\0';
+			dir_path = realpath(script->args[0], NULL);
+			*orig_file_part = '/';
+			real_file_path = new_path;
+			new_path = MALLOC(strlen(dir_path) + 1 + strlen(orig_file_part + 1) + 1);
+			strcpy(new_path, dir_path);
+			strcat(new_path, "/");
+			strcat(new_path, orig_file_part + 1);
+		}
+
 		/* We need to set up all the args again */
 		len = strlen(new_path) + 1;
 		while (*wp) {
 			len += strlen(*wp) + 1;
 			num_words++;
 			wp++;
-=======
-	real_file_path = NULL;
-	if (strcmp(script->name, new_path)) {
-		/* The path name is different */
-
-		/* If the file name parts don't match, we need to be careful to
-		 * ensure that we preserve the file name part since some executables
-		 * alter their behaviour based on what they are called */
-		orig_file_part = strrchr(script->name, '/');
-		new_file_part = strrchr(new_path, '/');
-		if (strcmp(orig_file_part + 1, new_file_part + 1)) {
-			*orig_file_part = '\0';
-			dir_path = realpath(script->name, NULL);
-			*orig_file_part = '/';
-			real_file_path = new_path;
-			new_path = MALLOC(strlen(dir_path) + 1 + strlen(orig_file_part + 1) + 1);
-			strcpy(new_path, dir_path);
-			strcat(new_path, "/");
-			strcat(new_path, orig_file_part + 1);
-		}
-
-		new_path_len = strlen(new_path);
-		len = new_path_len + 1;
-		if (space)
-			len += strlen(space + 1) + 1;
-		new_script_name = MALLOC(len);
-		strcpy(new_script_name, new_path);
-		if (space) {
-			strcpy(new_script_name + new_path_len + 1, space + 1);
-			space = new_script_name + new_path_len;
->>>>>>> 9984929a
 		}
 		params = word_ptrs = MALLOC((num_words + 1) * sizeof(char *) + len);
 		words = (char *)params + (num_words + 1) * sizeof(char *);
@@ -866,16 +836,9 @@
 	else
 		FREE(new_path);
 
-<<<<<<< HEAD
 	/* Get the permissions for the file itself */
-	if (stat(script->args[0], &file_buf)) {
+	if (stat(real_file_path ? real_file_path : script->args[0], &file_buf)) {
 		log_message(LOG_INFO, "Unable to access script `%s` - disabling", script->cmd_str);
-=======
-	if (stat(real_file_path ? real_file_path : script->name, &file_buf)) {
-		log_message(LOG_INFO, "Unable to access script `%s`", script->name);
-		if (space)
-			*space = ' ';
->>>>>>> 9984929a
 		return SC_NOTFOUND;
 	}
 
@@ -889,23 +852,19 @@
 		    (file_buf.st_gid == 0 && (file_buf.st_mode & S_IXGRP) && (file_buf.st_mode & S_ISGID)))
 			need_script_protection = true;
 	} else
-<<<<<<< HEAD
 		log_message(LOG_INFO, "WARNING - script '%s' is not executable for uid:gid %d:%d - disabling.", script->cmd_str, script->uid, script->gid);
 
 	/* Default to execable */
 	script->flags |= SC_EXECABLE;
 #ifdef _HAVE_LIBMAGIC_
 	if (magic && flags & SC_EXECUTABLE) {
-		const char *magic_desc = magic_file(magic, script->args[0]);
+		const char *magic_desc = magic_file(magic, real_file_path ? real_file_path : script->args[0]);
 		if (!strstr(magic_desc, " executable")) {
 			log_message(LOG_INFO, "Please add a #! shebang to script %s", script->args[0]);
 			script->flags &= ~SC_EXECABLE;
 		}
 	}
 #endif
-=======
-		log_message(LOG_INFO, "WARNING - script '%s' is not executable by uid:gid %d:%d - disabling.", script->name, script->uid, script->gid);
->>>>>>> 9984929a
 
 	if (!need_script_protection) {
 		if (real_file_path)
@@ -913,58 +872,12 @@
 		return flags;
 	}
 
-<<<<<<< HEAD
-	next = script->args[0];
-	while (next) {
-		slash = strchrnul(next, '/');
-		if (*slash)
-			next = slash + 1;
-		else {
-			slash = NULL;
-			next = NULL;
-		}
-
-		if (slash) {
-			/* We want to check '/' for first time around */
-			if (slash == script->args[0])
-				slash++;
-			sav = *slash;
-			*slash = 0;
-		}
-
-		ret = stat(script->args[0], &buf);
-
-		/* Restore the full path name */
-		if (slash)
-			*slash = sav;
-
-		if (ret) {
-			if (errno == EACCES || errno == ELOOP || errno == ENOENT || errno == ENOTDIR)
-				log_message(LOG_INFO, "check_script_secure could not find script '%s' - disabling", script->cmd_str);
-			else
-				log_message(LOG_INFO, "check_script_secure('%s') returned errno %d - %s - disabling", script->cmd_str, errno, strerror(errno));
-			return flags | SC_NOTFOUND;
-		}
-
-		if (buf.st_uid ||				/* Owner is not root */
-		    ((!(buf.st_mode & S_ISVTX) ||		/* Sticky bit not set */
-		      buf.st_mode & S_IFREG) &&			/* This is a file */
-		     ((buf.st_gid && buf.st_mode & S_IWGRP) ||	/* Group is not root and group write permission */
-		      buf.st_mode & S_IWOTH))) {		/* World has write permission */
-			log_message(LOG_INFO, "Unsafe permissions found for script '%s'%s.", script->cmd_str, script_security ? " - disabling" : "");
-			flags |= SC_INSECURE;
-			if (script_security)
-				flags |= SC_INHIBIT;
-			break;
-		}
-=======
 	/* Make sure that all parts of the path are not non-root writable */
-	flags |= check_security(script->name, script_security, full_string);
+	flags |= check_security(script->args[0], script_security);
 
 	if (real_file_path) {
-		flags |= check_security(real_file_path, script_security, false);
+		flags |= check_security(real_file_path, script_security);
 		free(real_file_path);
->>>>>>> 9984929a
 	}
 
 	return flags;
