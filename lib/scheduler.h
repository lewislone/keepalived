--- conflicted
+++ resolved
@@ -122,11 +122,9 @@
 extern thread_master_t *master;
 #ifndef _DEBUG_
 extern prog_type_t prog_type;		/* Parent/VRRP/Checker process */
-<<<<<<< HEAD
+#endif
 #ifdef _WITH_SNMP_
 extern bool snmp_running;
-=======
->>>>>>> e8421dd1
 #endif
 
 /* Prototypes. */
