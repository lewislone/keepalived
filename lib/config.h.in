/* lib/config.h.in.  Generated from configure.ac by autoheader.  */


#ifndef _CONFIG_H
#define _CONFIG_H
  

/* The configuration options from which the package is built */
#undef CONFIGURATION_OPTIONS

/* Define to 1 if need to call g_type_init() */
#undef DBUS_NEED_G_TYPE_INIT

/* Defined here if not found in <net/ethernet.h>. */
#undef ETHERTYPE_IPV6

/* set to enforce GNU standard paths, for .pid files etc */
#undef GNU_STD_PATHS

/* Define to 1 if you have the <arpa/inet.h> header file. */
#undef HAVE_ARPA_INET_H

/* Define to 1 if you have the <asm/types.h> header file. */
#undef HAVE_ASM_TYPES_H

/* Define to 1 if you have the declaration of `CLONE_NEWNET', and to 0 if you
   don't. */
#undef HAVE_DECL_CLONE_NEWNET

/* Define to 1 if you have the declaration of `ETHERTYPE_IPV6', and to 0 if
   you don't. */
#undef HAVE_DECL_ETHERTYPE_IPV6

/* Define to 1 if you have the declaration of `FRA_OIFNAME', and to 0 if you
   don't. */
#undef HAVE_DECL_FRA_OIFNAME

/* Define to 1 if you have the declaration of `FRA_SUPPRESS_IFGROUP', and to 0
   if you don't. */
#undef HAVE_DECL_FRA_SUPPRESS_IFGROUP

/* Define to 1 if you have the declaration of `FRA_SUPPRESS_PREFIXLEN', and to
   0 if you don't. */
#undef HAVE_DECL_FRA_SUPPRESS_PREFIXLEN

/* Define to 1 if you have the declaration of `FRA_TUN_ID', and to 0 if you
   don't. */
#undef HAVE_DECL_FRA_TUN_ID

/* Define to 1 if you have the declaration of `FRA_UID_RANGE', and to 0 if you
   don't. */
#undef HAVE_DECL_FRA_UID_RANGE

/* Define to 1 if you have the declaration of `GLOB_BRACE', and to 0 if you
   don't. */
#undef HAVE_DECL_GLOB_BRACE

/* Define to 1 if you have the declaration of `IFA_FLAGS', and to 0 if you
   don't. */
#undef HAVE_DECL_IFA_FLAGS

/* Define to 1 if you have the declaration of `IFLA_INET6_ADDR_GEN_MODE', and
   to 0 if you don't. */
#undef HAVE_DECL_IFLA_INET6_ADDR_GEN_MODE

/* Define to 1 if you have the declaration of `IFLA_MACVLAN_MODE', and to 0 if
   you don't. */
#undef HAVE_DECL_IFLA_MACVLAN_MODE

/* Define to 1 if you have the declaration of `IPV4_DEVCONF_ACCEPT_LOCAL', and
   to 0 if you don't. */
#undef HAVE_DECL_IPV4_DEVCONF_ACCEPT_LOCAL

/* Define to 1 if you have the declaration of `IPV4_DEVCONF_ARPFILTER', and to
   0 if you don't. */
#undef HAVE_DECL_IPV4_DEVCONF_ARPFILTER

/* Define to 1 if you have the declaration of `IPV4_DEVCONF_ARP_IGNORE', and
   to 0 if you don't. */
#undef HAVE_DECL_IPV4_DEVCONF_ARP_IGNORE

/* Define to 1 if you have the declaration of `IPV4_DEVCONF_RP_FILTER', and to
   0 if you don't. */
#undef HAVE_DECL_IPV4_DEVCONF_RP_FILTER

/* Define to 1 if you have the declaration of `IPVS_DAEMON_ATTR_MCAST_GROUP',
   and to 0 if you don't. */
#undef HAVE_DECL_IPVS_DAEMON_ATTR_MCAST_GROUP

/* Define to 1 if you have the declaration of `IPVS_DAEMON_ATTR_MCAST_GROUP6',
   and to 0 if you don't. */
#undef HAVE_DECL_IPVS_DAEMON_ATTR_MCAST_GROUP6

/* Define to 1 if you have the declaration of `IPVS_DAEMON_ATTR_MCAST_PORT',
   and to 0 if you don't. */
#undef HAVE_DECL_IPVS_DAEMON_ATTR_MCAST_PORT

/* Define to 1 if you have the declaration of `IPVS_DAEMON_ATTR_MCAST_TTL',
   and to 0 if you don't. */
#undef HAVE_DECL_IPVS_DAEMON_ATTR_MCAST_TTL

/* Define to 1 if you have the declaration of `IPVS_DAEMON_ATTR_SYNC_MAXLEN',
   and to 0 if you don't. */
#undef HAVE_DECL_IPVS_DAEMON_ATTR_SYNC_MAXLEN

/* Define to 1 if you have the declaration of `IPVS_DEST_ATTR_ADDR_FAMILY',
   and to 0 if you don't. */
#undef HAVE_DECL_IPVS_DEST_ATTR_ADDR_FAMILY

/* Define to 1 if you have the declaration of `IPVS_DEST_ATTR_STATS64', and to
   0 if you don't. */
#undef HAVE_DECL_IPVS_DEST_ATTR_STATS64

/* Define to 1 if you have the declaration of `IPVS_SVC_ATTR_STATS64', and to
   0 if you don't. */
#undef HAVE_DECL_IPVS_SVC_ATTR_STATS64

/* Define to 1 if you have the declaration of `IP_VS_SVC_F_ONEPACKET', and to
   0 if you don't. */
#undef HAVE_DECL_IP_VS_SVC_F_ONEPACKET

/* Define to 1 if you have the declaration of `LWTUNNEL_ENCAP_ILA', and to 0
   if you don't. */
#undef HAVE_DECL_LWTUNNEL_ENCAP_ILA

/* Define to 1 if you have the declaration of `LWTUNNEL_ENCAP_MPLS', and to 0
   if you don't. */
#undef HAVE_DECL_LWTUNNEL_ENCAP_MPLS

/* Define to 1 if you have the declaration of `MACVLAN_MODE_PRIVATE', and to 0
   if you don't. */
#undef HAVE_DECL_MACVLAN_MODE_PRIVATE

/* Define to 1 if you have the declaration of `O_PATH', and to 0 if you don't.
   */
#undef HAVE_DECL_O_PATH

/* Define to 1 if you have the declaration of `RTAX_CC_ALGO', and to 0 if you
   don't. */
#undef HAVE_DECL_RTAX_CC_ALGO

/* Define to 1 if you have the declaration of `RTAX_QUICKACK', and to 0 if you
   don't. */
#undef HAVE_DECL_RTAX_QUICKACK

/* Define to 1 if you have the declaration of `RTA_ENCAP', and to 0 if you
   don't. */
#undef HAVE_DECL_RTA_ENCAP

/* Define to 1 if you have the declaration of `RTA_EXPIRES', and to 0 if you
   don't. */
#undef HAVE_DECL_RTA_EXPIRES

/* Define to 1 if you have the declaration of `RTA_NEWDST', and to 0 if you
   don't. */
#undef HAVE_DECL_RTA_NEWDST

/* Define to 1 if you have the declaration of `RTA_PREF', and to 0 if you
   don't. */
#undef HAVE_DECL_RTA_PREF

/* Define to 1 if you have the declaration of `RTA_VIA', and to 0 if you
   don't. */
#undef HAVE_DECL_RTA_VIA

/* Define to 1 if you have the declaration of `RTEXT_FILTER_SKIP_STATS', and
   to 0 if you don't. */
#undef HAVE_DECL_RTEXT_FILTER_SKIP_STATS

/* Define to 1 if you have the declaration of `SOCK_CLOEXEC', and to 0 if you
   don't. */
#undef HAVE_DECL_SOCK_CLOEXEC

/* Define to 1 if you have the declaration of `SOCK_NONBLOCK', and to 0 if you
   don't. */
#undef HAVE_DECL_SOCK_NONBLOCK

/* Define to 1 if you have the declaration of `SO_MARK', and to 0 if you
   don't. */
#undef HAVE_DECL_SO_MARK

/* Define to 1 if you have the `dup2' function. */
#undef HAVE_DUP2

/* Define to 1 if you have the <fcntl.h> header file. */
#undef HAVE_FCNTL_H

/* Define to 1 if you have the `fork' function. */
#undef HAVE_FORK

/* Define to 1 if you have the `getcwd' function. */
#undef HAVE_GETCWD

/* Define to 1 if you have the `gettimeofday' function. */
#undef HAVE_GETTIMEOFDAY

/* Define to 1 if you have the `inotify_init1' function. */
#undef HAVE_INOTIFY_INIT1

/* Define to 1 if you have the <inttypes.h> header file. */
#undef HAVE_INTTYPES_H

/* Define to 1 if ipset supports iface type */
#undef HAVE_IPSET_ATTR_IFACE

/* Define to 1 if you have the <json-c/json.h> header file. */
#undef HAVE_JSON_C_JSON_H

/* Define to 1 if you have the `crypto' library (-lcrypto). */
#undef HAVE_LIBCRYPTO

/* Define to 1 if you have the <libipset/data.h> header file. */
#undef HAVE_LIBIPSET_DATA_H

/* Define to 1 if you have the <libipset/linux_ip_set.h> header file. */
#undef HAVE_LIBIPSET_LINUX_IP_SET_H

/* Define to 1 if you have the <libipset/session.h> header file. */
#undef HAVE_LIBIPSET_SESSION_H

/* Define to 1 if you have the <libipset/types.h> header file. */
#undef HAVE_LIBIPSET_TYPES_H

/* Define to 1 if you have the <libiptc/libip6tc.h> header file. */
#undef HAVE_LIBIPTC_LIBIP6TC_H

/* Define to 1 if you have the <libiptc/libiptc.h> header file. */
#undef HAVE_LIBIPTC_LIBIPTC_H

/* Define to 1 if you have the <libiptc/libxtc.h> header file. */
#undef HAVE_LIBIPTC_LIBXTC_H

/* Define to 1 if you have the <libnfnetlink/libnfnetlink.h> header file. */
#undef HAVE_LIBNFNETLINK_LIBNFNETLINK_H

/* Define to 1 if you have the `ssl' library (-lssl). */
#undef HAVE_LIBSSL

/* Define to 1 if you have the `xtables' library (-lxtables). */
#undef HAVE_LIBXTABLES

/* Define to 1 if you have the <limits.h> header file. */
#undef HAVE_LIMITS_H

/* Define to 1 if you have the <linux/ethtool.h> header file. */
#undef HAVE_LINUX_ETHTOOL_H

/* Define to 1 if you have the <linux/fib_rules.h> header file. */
#undef HAVE_LINUX_FIB_RULES_H

/* Define to 1 if you have the <linux/icmpv6.h> header file. */
#undef HAVE_LINUX_ICMPV6_H

/* Define to 1 if you have the <linux/if_addr.h> header file. */
#undef HAVE_LINUX_IF_ADDR_H

/* Define to 1 if you have the <linux/if_arp.h> header file. */
#undef HAVE_LINUX_IF_ARP_H

/* Define to 1 if you have the <linux/if_ether.h> header file. */
#undef HAVE_LINUX_IF_ETHER_H

/* Define to 1 if you have the <linux/if_link.h> header file. */
#undef HAVE_LINUX_IF_LINK_H

/* Define to 1 if you have the <linux/if_packet.h> header file. */
#undef HAVE_LINUX_IF_PACKET_H

/* Define to 1 if you have the <linux/ip.h> header file. */
#undef HAVE_LINUX_IP_H

/* Define to 1 if you have the <linux/ip_vs.h> header file. */
#undef HAVE_LINUX_IP_VS_H

/* Define to 1 if you have the <linux/netfilter/xt_set.h> header file. */
#undef HAVE_LINUX_NETFILTER_XT_SET_H

/* Define to 1 if you have the <linux/netfilter/x_tables.h> header file. */
#undef HAVE_LINUX_NETFILTER_X_TABLES_H

/* Define to 1 if you have the <linux/rtnetlink.h> header file. */
#undef HAVE_LINUX_RTNETLINK_H

/* Define to 1 if you have the <linux/sockios.h> header file. */
#undef HAVE_LINUX_SOCKIOS_H

/* Define to 1 if you have the <linux/types.h> header file. */
#undef HAVE_LINUX_TYPES_H

/* Define to 1 if your system has a GNU libc compatible `malloc' function, and
   to 0 otherwise. */
#undef HAVE_MALLOC

/* Define to 1 if you have the `memmove' function. */
#undef HAVE_MEMMOVE

/* Define to 1 if you have the <memory.h> header file. */
#undef HAVE_MEMORY_H

/* Define to 1 if you have the `memset' function. */
#undef HAVE_MEMSET

/* Define to 1 if you have the <netdb.h> header file. */
#undef HAVE_NETDB_H

/* Define to 1 if you have the <netinet/in.h> header file. */
#undef HAVE_NETINET_IN_H

/* Define to 1 if you have the <netlink/genl/ctrl.h> header file. */
#undef HAVE_NETLINK_GENL_CTRL_H

/* Define to 1 if you have the <netlink/genl/genl.h> header file. */
#undef HAVE_NETLINK_GENL_GENL_H

/* Define to 1 if you have the <netlink/netlink.h> header file. */
#undef HAVE_NETLINK_NETLINK_H

/* Define to 1 if you have the <netlink/route/link.h> header file. */
#undef HAVE_NETLINK_ROUTE_LINK_H

/* Define to 1 if you have the <netlink/route/link/inet.h> header file. */
#undef HAVE_NETLINK_ROUTE_LINK_INET_H

/* Define to 1 if you have the `netsnmp_enable_subagent' function. */
#undef HAVE_NETSNMP_ENABLE_SUBAGENT

/* Define to 1 if you have the <net-snmp/agent/agent_sysORTable.h> header
   file. */
#undef HAVE_NET_SNMP_AGENT_AGENT_SYSORTABLE_H

/* Define to 1 if you have the <net-snmp/agent/snmp_vars.h> header file. */
#undef HAVE_NET_SNMP_AGENT_SNMP_VARS_H

/* Define to 1 if you have the <net-snmp/agent/util_funcs.h> header file. */
#undef HAVE_NET_SNMP_AGENT_UTIL_FUNCS_H

/* Define to 1 if you have the <openssl/err.h> header file. */
#undef HAVE_OPENSSL_ERR_H

/* Define to 1 if you have the <openssl/md5.h> header file. */
#undef HAVE_OPENSSL_MD5_H

/* Define to 1 if you have the <openssl/sha.h> header file. */
#undef HAVE_OPENSSL_SHA_H

/* Define to 1 if you have the <openssl/ssl.h> header file. */
#undef HAVE_OPENSSL_SSL_H

/* Define to 1 if you have the `pipe2' function. */
#undef HAVE_PIPE2

/* Define to 1 if your system has a GNU libc compatible `realloc' function,
   and to 0 otherwise. */
#undef HAVE_REALLOC

/* Define to 1 if you have the `select' function. */
#undef HAVE_SELECT

/* Define to 1 if you have the `setenv' function. */
#undef HAVE_SETENV

/* Define to 1 if you have the `setns' function. */
#undef HAVE_SETNS

/* Define to 1 if you have the `signalfd' function. */
#undef HAVE_SIGNALFD

/* Define to 1 if you have the `socket' function. */
#undef HAVE_SOCKET

/* Define to 1 if stdbool.h conforms to C99. */
#undef HAVE_STDBOOL_H

/* Define to 1 if you have the <stdint.h> header file. */
#undef HAVE_STDINT_H

/* Define to 1 if you have the <stdlib.h> header file. */
#undef HAVE_STDLIB_H

/* Define to 1 if you have the `strcasecmp' function. */
#undef HAVE_STRCASECMP

/* Define to 1 if you have the `strchr' function. */
#undef HAVE_STRCHR

/* Define to 1 if you have the `strdup' function. */
#undef HAVE_STRDUP

/* Define to 1 if you have the `strerror' function. */
#undef HAVE_STRERROR

/* Define to 1 if you have the <strings.h> header file. */
#undef HAVE_STRINGS_H

/* Define to 1 if you have the <string.h> header file. */
#undef HAVE_STRING_H

/* Define to 1 if you have the `strpbrk' function. */
#undef HAVE_STRPBRK

/* Define to 1 if you have the `strstr' function. */
#undef HAVE_STRSTR

/* Define to 1 if you have the `strtol' function. */
#undef HAVE_STRTOL

/* Define to 1 if you have the `strtoul' function. */
#undef HAVE_STRTOUL

/* Define to 1 if you have the <syslog.h> header file. */
#undef HAVE_SYSLOG_H

/* Define to 1 if you have the <sys/ioctl.h> header file. */
#undef HAVE_SYS_IOCTL_H

/* Define to 1 if you have the <sys/param.h> header file. */
#undef HAVE_SYS_PARAM_H

/* Define to 1 if you have the <sys/prctl.h> header file. */
#undef HAVE_SYS_PRCTL_H

/* Define to 1 if you have the <sys/socket.h> header file. */
#undef HAVE_SYS_SOCKET_H

/* Define to 1 if you have the <sys/stat.h> header file. */
#undef HAVE_SYS_STAT_H

/* Define to 1 if you have the <sys/time.h> header file. */
#undef HAVE_SYS_TIME_H

/* Define to 1 if you have the <sys/types.h> header file. */
#undef HAVE_SYS_TYPES_H

/* Define to 1 if you have the `uname' function. */
#undef HAVE_UNAME

/* Define to 1 if you have the <unistd.h> header file. */
#undef HAVE_UNISTD_H

/* Define to 1 if you have the `vfork' function. */
#undef HAVE_VFORK

/* Define to 1 if you have the <vfork.h> header file. */
#undef HAVE_VFORK_H

/* Define to 1 if `fork' works. */
#undef HAVE_WORKING_FORK

/* Define to 1 if `vfork' works. */
#undef HAVE_WORKING_VFORK

/* Define to 1 if you have the <xtables.h> header file. */
#undef HAVE_XTABLES_H

/* Define to 1 if have struct xt_set_info_match_v1 */
#undef HAVE_XT_SET_INFO_MATCH_V1

/* Define to 1 if have struct xt_set_info_match_v3 */
#undef HAVE_XT_SET_INFO_MATCH_V3

/* Define to 1 if have struct xt_set_info_match_v4 */
#undef HAVE_XT_SET_INFO_MATCH_V4

/* Define to 1 if the system has the type `_Bool'. */
#undef HAVE__BOOL

/* Define the ip4tc library name */
#undef IP4TC_LIB_NAME

/* Define the ip6tc library name */
#undef IP6TC_LIB_NAME

/* Define the ipset library name */
#undef IPSET_LIB_NAME

/* Define to add guard _IP_SET_H before including <libipset/linux_ip_set.h> */
#undef LIBIPSET_H_ADD_IP_SET_H_GUARD

/* Define to add guard _UAPI_IP_SET_H before including
   <libipset/linux_ip_set.h> */
#undef LIBIPSET_H_ADD_UAPI_IP_SET_H_GUARD

/* Define to 1 if libipvs can use netlink */
#undef LIBIPVS_USE_NL

/* Define to 1 if <linux/netlink.h> needs <sys/socket.h> */
#undef NETLINK_H_NEEDS_SYS_SOCKET_H

/* Define the nl-genl-3.0 library name */
#undef NL3_GENL_LIB_NAME

/* Define the nl-3 library name */
#undef NL3_LIB_NAME

/* Define the nl-route-3.0 library name */
#undef NL3_ROUTE_LIB_NAME

/* Define the nl library name */
#undef NL_LIB_NAME

/* Name of package */
#undef PACKAGE

/* Define to the address where bug reports for this package should be sent. */
#undef PACKAGE_BUGREPORT

/* Define to the full name of this package. */
#undef PACKAGE_NAME

/* Define to the full name and version of this package. */
#undef PACKAGE_STRING

/* Define to the one symbol short name of this package. */
#undef PACKAGE_TARNAME

/* Define to the home page for this package. */
#undef PACKAGE_URL

/* Define to the version of this package. */
#undef PACKAGE_VERSION

/* Define to 1 if you have the ANSI C header files. */
#undef STDC_HEADERS

<<<<<<< HEAD
/* The system options from which the package is built */
#undef SYSTEM_OPTIONS
=======
/* Define to 1 if <linux/netfilter/xt_set.h> needs <libipset/linux_ip_set.h>
   */
#undef USE_LIBIPSET_LINUX_IP_SET_H
>>>>>>> 98942db0

/* Version number of package */
#undef VERSION

/* Define the xtables library name */
#undef XTABLES_LIB_NAME

/* Define if <linux/netfilter/x_tables.h> doesnt define it */
#undef XT_EXTENSION_MAXNAMELEN

/* Define to 1 to build with debugging support */
#undef _DEBUG_

/* Define to 1 if have FIB routing support */
#undef _HAVE_FIB_ROUTING_

/* Define to 1 if <net/if.h> and <netlink/route/link.h> namespace collision */
#undef _HAVE_IF_H_LINK_H_COLLISION_

/* Define to 1 if have IPv4 netlink device configuration */
#undef _HAVE_IPV4_DEVCONF_

/* Define to 1 if have IPVS syncd attributes */
#undef _HAVE_IPVS_SYNCD_ATTRIBUTES_

/* Define to 1 if have ipset library */
#undef _HAVE_LIBIPSET_

/* Define to 1 if have iptables libraries */
#undef _HAVE_LIBIPTC_

/* Define to 1 if have libiptc/libiptc.h linux/if.h and net/if.h namespace
   collision */
#undef _HAVE_LIBIPTC_LINUX_NET_IF_H_COLLISION_

/* Define to 1 if have magic library */
#undef _HAVE_LIBMAGIC_

/* Define to 1 if using libnl-1 */
#undef _HAVE_LIBNL1_

/* Define to 1 if using libnl-3 */
#undef _HAVE_LIBNL3_

/* Define to 1 if have linux/if_ether.h then netinet/if_ether.h namespace
   collision */
#undef _HAVE_NETINET_LINUX_IF_ETHER_H_COLLISION_

/* Define to 1 if have linux/if.h followed by net/if.h namespace collision */
#undef _HAVE_NET_LINUX_IF_H_COLLISION_

/* Define to 1 if have pe selection support */
#undef _HAVE_PE_NAME_

/* Define to 1 if have MAC VLAN support */
#undef _HAVE_VRRP_VMAC_

/* Define to 1 if building with libipset dynamic linking */
#undef _LIBIPSET_DYNAMIC_

/* Define to 1 if building with libiptc dynamic linking */
#undef _LIBIPTC_DYNAMIC_

/* Define to 1 if building with libnl dynamic linking */
#undef _LIBNL_DYNAMIC_

/* Define to 1 if building with libxtables dynamic linking */
#undef _LIBXTABLES_DYNAMIC_

/* Define to 1 to build with malloc/free checks */
#undef _MEM_CHECK_

/* Define to 1 to log malloc/free checks to syslog */
#undef _MEM_CHECK_LOG_

/* Define to 1 to build with select debugging support */
#undef _SELECT_DEBUG_

/* Define to 1 to have keepalived send RFC6257 SNMP responses for VRRPv2
   instances */
#undef _SNMP_REPLY_V3_FOR_V2_

/* Define to 1 to build with timer debugging support */
#undef _TIMER_DEBUG_

/* Define for Solaris 2.5.1 so the uint32_t typedef from <sys/synch.h>,
   <pthread.h>, or <semaphore.h> is not used. If the typedef were allowed, the
   #define below would cause a syntax error. */
#undef _UINT32_T

/* Define for Solaris 2.5.1 so the uint64_t typedef from <sys/synch.h>,
   <pthread.h>, or <semaphore.h> is not used. If the typedef were allowed, the
   #define below would cause a syntax error. */
#undef _UINT64_T

/* Define for Solaris 2.5.1 so the uint8_t typedef from <sys/synch.h>,
   <pthread.h>, or <semaphore.h> is not used. If the typedef were allowed, the
   #define below would cause a syntax error. */
#undef _UINT8_T

/* Define to 1 to have DBUS support */
#undef _WITH_DBUS_

/* Define to 1 to have DBus create instance support */
#undef _WITH_DBUS_CREATE_INSTANCE_

/* Define to 1 to build with thread dumping support */
#undef _WITH_DUMP_THREADS_

/* Define to 1 to build with json output support */
#undef _WITH_JSON_

/* Define to 1 if have IPVS support */
#undef _WITH_LVS_

/* Define to 1 if have IPVS 64 bit stats */
#undef _WITH_LVS_64BIT_STATS_

/* Define to 1 if using pthreads */
#undef _WITH_PTHREADS_

/* Define to 1 to have SHA1 support */
#undef _WITH_SHA1_

/* Define to 1 to have keepalived SNMP support */
#undef _WITH_SNMP_

/* Define to 1 to have keepalived SNMP checker support */
#undef _WITH_SNMP_CHECKER_

/* Define to 1 to have keepalived SNMP VRRP support */
#undef _WITH_SNMP_KEEPALIVED_

/* Define to 1 to have RFCv2 SNMP support */
#undef _WITH_SNMP_RFCV2_

/* Define to 1 to have RFCv3 SNMP support */
#undef _WITH_SNMP_RFCV3_

/* Define to 1 to have RFC SNMP support */
#undef _WITH_SNMP_RFC_

/* Define to 1 if have SO_MARK */
#undef _WITH_SO_MARK_

/* Define to 1 to build with stacktrace support */
#undef _WITH_STACKTRACE_

/* Define to 1 to enable v1.3.6 and earlier VRRPv3 unicast checksum
   compatibility */
#undef _WITH_UNICAST_CHKSUM_COMPAT_

/* Define to 1 if have VRRP support */
#undef _WITH_VRRP_

/* Define to 1 if want ARRP authentication support */
#undef _WITH_VRRP_AUTH_

/* Define to empty if `const' does not conform to ANSI C. */
#undef const

/* Define to `__inline__' or `__inline' if that's what the C compiler
   calls it, or to nothing if 'inline' is not supported under any name.  */
#ifndef __cplusplus
#undef inline
#endif

/* Define to the type of a signed integer type of width exactly 64 bits if
   such a type exists and the standard includes do not define it. */
#undef int64_t

/* Define to rpl_malloc if the replacement function should be used. */
#undef malloc

/* Define to `int' if <sys/types.h> does not define. */
#undef pid_t

/* Define to rpl_realloc if the replacement function should be used. */
#undef realloc

/* Define to `unsigned int' if <sys/types.h> does not define. */
#undef size_t

/* Define to the type of an unsigned integer type of width exactly 16 bits if
   such a type exists and the standard includes do not define it. */
#undef uint16_t

/* Define to the type of an unsigned integer type of width exactly 32 bits if
   such a type exists and the standard includes do not define it. */
#undef uint32_t

/* Define to the type of an unsigned integer type of width exactly 64 bits if
   such a type exists and the standard includes do not define it. */
#undef uint64_t

/* Define to the type of an unsigned integer type of width exactly 8 bits if
   such a type exists and the standard includes do not define it. */
#undef uint8_t

/* Define as `fork' if `vfork' does not work. */
#undef vfork


#ifndef _GNU_SOURCE
#define _GNU_SOURCE
#endif

#endif<|MERGE_RESOLUTION|>--- conflicted
+++ resolved
@@ -522,14 +522,12 @@
 /* Define to 1 if you have the ANSI C header files. */
 #undef STDC_HEADERS
 
-<<<<<<< HEAD
 /* The system options from which the package is built */
 #undef SYSTEM_OPTIONS
-=======
+
 /* Define to 1 if <linux/netfilter/xt_set.h> needs <libipset/linux_ip_set.h>
    */
 #undef USE_LIBIPSET_LINUX_IP_SET_H
->>>>>>> 98942db0
 
 /* Version number of package */
 #undef VERSION
